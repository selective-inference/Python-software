--- conflicted
+++ resolved
@@ -8,13 +8,9 @@
 from selection.adjusted_MLE.selective_MLE import M_estimator_map, solve_UMVU
 from statsmodels.distributions.empirical_distribution import ECDF
 
-<<<<<<< HEAD
+
 def test_lasso(n=100, p=50, s=5, signal=5., B= 500, seed_n = 0, lam_frac=1., randomization_scale=1.):
-    #np.random.seed(seed_n)
-=======
-
-def test_lasso(n=100, p=50, s=5, signal=5., B=500, seed_n=0, lam_frac=1., randomization_scale=1.):
->>>>>>> 5c942d84
+
     X, y, beta, nonzero, sigma = gaussian_instance(n=n, p=p, s=s, rho=0., signal=signal, sigma=1.)
     n, p = X.shape
     if p>1:
@@ -40,27 +36,12 @@
     sys.stderr.write("number of active selected by lasso" + str(nactive) + "\n")
     if nactive > 0:
 
-<<<<<<< HEAD
-        approx_MLE, value, mle_map = solve_UMVU(M_est.target_transform,
-                                                M_est.opt_transform,
-                                                M_est.target_observed,
-                                                M_est.feasible_point,
-                                                M_est.target_cov,
-                                                M_est.randomizer_precision)
-
-        boot_sample = np.zeros((B, nactive))
-        beta_obs = np.linalg.inv(X[:, active].T.dot(X[:, active])).dot(X[:,active].T).dot(y)
-        resid = y - X[:, active].dot(beta_obs)
-        for b in range(B):
-            boot_indices = np.random.choice(n, n, replace=True)
-            boot_vector = (X[boot_indices, :] [:,active]).T.dot(resid[boot_indices])
-=======
-        approx_MLE, value, var, mle_map = solve_UMVU(M_est.target_transform,
-                                                     M_est.opt_transform,
-                                                     M_est.target_observed,
-                                                     M_est.feasible_point,
-                                                     M_est.target_cov,
-                                                     M_est.randomizer_precision)
+        approx_MLE, var, mle_map, _, _ = solve_UMVU(M_est.target_transform,
+                                                    M_est.opt_transform,
+                                                    M_est.target_observed,
+                                                    M_est.feasible_point,
+                                                    M_est.target_cov,
+                                                    M_est.randomizer_precision)
 
         boot_sample = np.zeros((B, nactive))
         beta_obs = np.linalg.inv(X[:, active].T.dot(X[:, active])).dot(X[:, active].T).dot(y)
@@ -68,19 +49,13 @@
         for b in range(B):
             boot_indices = np.random.choice(n, n, replace=True)
             boot_vector = (X[boot_indices, :][:, active]).T.dot(resid[boot_indices])
->>>>>>> 5c942d84
             target_boot = np.linalg.inv(X[:, active].T.dot(X[:, active])).dot(boot_vector) + beta_obs
             boot_sample[b, :] = mle_map(target_boot)[0]
 
         print("estimated sd", boot_sample.std(0))
-<<<<<<< HEAD
-        return np.true_divide((approx_MLE- true_target), boot_sample.std(0)), ((approx_MLE- true_target).sum())/float(nactive)
-        
-=======
         return np.true_divide((approx_MLE - true_target), boot_sample.std(0)),\
                ((approx_MLE - true_target).sum()) / float(nactive)
 
->>>>>>> 5c942d84
     else:
         return None
 
@@ -202,41 +177,28 @@
 if __name__ == "__main__":
     import matplotlib.pyplot as plt
 
-<<<<<<< HEAD
-    ndraw = 100
-    boot_pivot= []
-=======
     ndraw = 500
->>>>>>> 5c942d84
     bias = 0.
     pivot_obs_info= []
     for i in range(ndraw):
-<<<<<<< HEAD
-        boot = test_lasso(n=300, p=1, s=1, signal=5., B= 1000, seed_n = i)
-        if boot is not None:
-            pivot = boot[0]
-            bias += boot[1]
-=======
         approx = test_lasso_approx_var(n=5000, p=4000, s=20, signal=3.5)
         if approx is not None:
             pivot = approx[0]
             bias += approx[1]
->>>>>>> 5c942d84
             for j in range(pivot.shape[0]):
                 pivot_obs_info.append(pivot[j])
 
         sys.stderr.write("iteration completed" + str(i) + "\n")
-<<<<<<< HEAD
         sys.stderr.write("overall_bias" + str(bias/float(ndraw)) + "\n")
         if i % 10 == 0:
             plt.clf()
-            ecdf = ECDF(ndist.cdf(np.asarray(boot_pivot)))
+            ecdf = ECDF(ndist.cdf(np.asarray(pivot_obs_info)))
             grid = np.linspace(0, 1, 101)
             print("ecdf", ecdf(grid))
             plt.plot(grid, ecdf(grid), c='red', marker='^')
             plt.plot(grid, grid, 'k--')
-            plt.savefig("boot_selective_MLE_lasso_p50.png")
-=======
+            plt.savefig("approx_info_selective_MLE_lasso_p4000_n5000_amp_3.5.png")
+
         sys.stderr.write("overall_bias" + str(bias / float(i+1)) + "\n")
 
     #if i % 10 == 0:
@@ -247,31 +209,4 @@
     plt.plot(grid, ecdf(grid), c='red', marker='^')
     plt.plot(grid, grid, 'k--')
     #plt.show()
-    plt.savefig("/Users/snigdhapanigrahi/Desktop/approx_info_selective_MLE_lasso_p4000_n5000_amp_3.5.png")
-
-# if __name__ == "__main__":
-#     import matplotlib.pyplot as plt
-#
-#     ndraw = 500
-#     bias = 0.
-#     pivot_obs_info= []
-#     for i in range(ndraw):
-#         approx = orthogonal_lasso_approx(n=300, p=20, s=5, signal=2.8, lam_frac=0.8)
-#         if approx is not None:
-#             pivot = approx[0]
-#             bias += approx[1]
-#             print("bias in iteration", approx[1])
-#             pivot_obs_info.extend(pivot)
-#
-#         sys.stderr.write("iteration completed" + str(i) + "\n")
-#         sys.stderr.write("overall_bias" + str(bias / float(i)) + "\n")
-#
-#     plt.clf()
-#     ecdf = ECDF(ndist.cdf(np.asarray(pivot_obs_info)))
-#     grid = np.linspace(0, 1, 101)
-#     print("ecdf", ecdf(grid))
-#     plt.plot(grid, ecdf(grid), c='red', marker='^')
-#     plt.plot(grid, grid, 'k--')
-#     plt.show()
-#     #plt.savefig("/Users/snigdhapanigrahi/Desktop/approx_info_selective_MLE_lasso_p5_amp5.png")
->>>>>>> 5c942d84
+    plt.savefig("approx_info_selective_MLE_lasso_p4000_n5000_amp_3.5.png")