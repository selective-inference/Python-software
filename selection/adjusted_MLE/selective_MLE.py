--- conflicted
+++ resolved
@@ -39,21 +39,6 @@
 
         self.observed_score_state = self.observed_internal_state
 
-<<<<<<< HEAD
-        target = 'full'
-        if target == "partial":
-            self.target_observed = self.observed_internal_state[:self.nactive]
-            self.score_target_cov = self.score_cov[:, :self.nactive]
-            self.target_cov = self.score_cov[:self.nactive, :self.nactive]
-        elif target == 'full':
-            X_full_inv = np.linalg.pinv(X)[self._overall]
-            self.target_observed = X_full_inv.dot(y)       # unique to OLS!!!!
-            self.target_cov = (sigma**2) * X_full_inv.dot(X_full_inv.T)
-            self.score_target_cov = np.zeros((p, self.nactive))
-            self.score_target_cov[:self.nactive] = np.linalg.pinv(X[:,self._overall]).dot(X_full_inv.T)
-            self.score_target_cov[self.nactive:] = X[:, ~self._overall].T.dot(projection_perp.dot(X_full_inv.T))
-            self.score_target_cov *= sigma**2
-=======
         if self.nactive>0:
             if target == "partial":
                 self.target_observed = self.observed_internal_state[:self.nactive]
@@ -75,7 +60,6 @@
                 self.score_target_cov[:self.nactive] = np.linalg.pinv(X[:, self._overall]).dot(X_full_inv.T)
                 self.score_target_cov[self.nactive:] = X[:, ~self._overall].T.dot(projection_perp.dot(X_full_inv.T))
                 self.score_target_cov *= sigma ** 2
->>>>>>> 29f257e5
 
     def solve_map(self):
         self.feasible_point = np.ones(self._overall.sum())
