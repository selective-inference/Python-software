--- conflicted
+++ resolved
@@ -1224,13 +1224,8 @@
     r"""
     A class for the randomized LASSO for post-selection inference.
     The problem solved is
+
     .. math::
-<<<<<<< HEAD
-        \text{minimize}_{\beta} \frac{1}{2n} \|y-X\beta\|^2_2 +
-            \lambda \|\beta\|_1 - \omega^T\beta + \frac{\epsilon}{2} \|\beta\|^2_2
-    where $\lambda$ is `lam`, $\omega$ is a randomization generated below
-    and the last term is a small ridge penalty.
-=======
 
         \text{minimize}_{\beta} \ell(\beta) + 
             \sum_{i=1}^p \lambda_i |\beta_i\| - \omega^T\beta + \frac{\epsilon}{2} \|\beta\|^2_2
@@ -1240,7 +1235,6 @@
     forms $\ell$ as well as the $\ell_1$ penalty. The generic class
     forms the remaining two terms in the objective.
 
->>>>>>> db5226e3
     """
 
     def __init__(self,
@@ -1660,15 +1654,9 @@
         alternatives = ['twosided'] * features.sum()
         return observed_target, cov_target * dispersion, crosscov_target_score.T * dispersion, alternatives
 
-<<<<<<< HEAD
     def debiased_targets(self,
                          features=None,
                          dispersion=None,
-=======
-    def debiased_targets(self, 
-                         features=None, 
-                         dispersion=None, 
->>>>>>> db5226e3
                          debiasing_args={}):
 
         if features is None:
@@ -1716,15 +1704,12 @@
                  randomizer_scale=None):
         r"""
         Squared-error LASSO with feature weights.
-<<<<<<< HEAD
-        Objective function (before randomizer) is
-=======
-
         Objective function is (before randomization)
->>>>>>> db5226e3
+
         $$
         \beta \mapsto \frac{1}{2} \|Y-X\beta\|^2_2 + \sum_{i=1}^p \lambda_i |\beta_i|
         $$
+
         where $\lambda$ is `feature_weights`. The ridge term
         is determined by the Hessian and `np.std(Y)` by default,
         as is the randomizer scale.
@@ -1780,14 +1765,7 @@
                  ridge_term=None,
                  randomizer_scale=None):
         r"""
-<<<<<<< HEAD
-        Logistic LASSO with feature weights.
-        Objective function is
-=======
         Logistic LASSO with feature weights (before randomization)
-
-        Objective function is 
->>>>>>> db5226e3
         $$
         \beta \mapsto \ell(X\beta) + \sum_{i=1}^p \lambda_i |\beta_i|
         $$
@@ -1850,12 +1828,8 @@
               randomizer_scale=None):
         r"""
         Cox proportional hazards LASSO with feature weights.
-<<<<<<< HEAD
-        Objective function is
-=======
-
         Objective function is (before randomization)
->>>>>>> db5226e3
+
         $$
         \beta \mapsto \ell^{\text{Cox}}(\beta) + \sum_{i=1}^p \lambda_i |\beta_i|
         $$
@@ -1920,12 +1894,8 @@
                 randomizer_scale=None):
         r"""
         Poisson log-linear LASSO with feature weights.
-<<<<<<< HEAD
-        Objective function is
-=======
-
         Objective function is (before randomization)
->>>>>>> db5226e3
+
         $$
         \beta \mapsto \ell^{\text{Poisson}}(\beta) + \sum_{i=1}^p \lambda_i |\beta_i|
         $$
@@ -1987,12 +1957,8 @@
                    perturb=None):
         r"""
         Use sqrt-LASSO to choose variables.
-<<<<<<< HEAD
-        Objective function is
-=======
-
         Objective function is (before randomization)
->>>>>>> db5226e3
+
         $$
         \beta \mapsto \|Y-X\beta\|_2 + \sum_{i=1}^p \lambda_i |\beta_i|
         $$
