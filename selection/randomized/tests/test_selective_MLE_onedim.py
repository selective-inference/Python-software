--- conflicted
+++ resolved
@@ -1,148 +1,258 @@
+import functools
+
 import numpy as np
+from scipy.stats import norm as ndist
+import matplotlib.pyplot as plt
 import nose.tools as nt
 
-import selection.randomized.lasso as L; reload(L)
-from selection.randomized.lasso import highdim
-from selection.tests.instance import gaussian_instance
-import matplotlib.pyplot as plt
-from selection.randomized.selective_MLE import solve_UMVU, solve_barrier_nonneg
-
-<<<<<<< HEAD
-def test_onedim_lasso(n=500000, W=1.5, beta=2., sigma=1, randomizer_scale=1):
-=======
-
-def test_onedim_lasso(n=200, p=1, signal_fac=1.5, signal=1., s=1, ndraw=5000, burnin=1000, sigma=1., full=True, rho=0.4, randomizer_scale=1.):
->>>>>>> a5eb9c6b
-    """
-    Compare to R randomized lasso
-    """
-
-<<<<<<< HEAD
-    beta = np.array([beta])
-    X = np.random.standard_normal((n, 1))
-    X /= np.sqrt((X**2).sum(0))[None, :]
-    Y = X.dot(beta) + sigma * np.random.standard_normal(n)
-
-    conv = highdim.gaussian(X, 
-                            Y, 
-                            W * np.ones(X.shape[1]), 
-                            randomizer_scale=randomizer_scale * sigma,
-                            ridge_term=0.)
-    
-    signs = conv.fit()
-    nonzero = signs != 0
-
-    if nonzero.sum():
-
-        estimate, _, _, pv = conv.selective_MLE(target="full")
-        print(estimate, 'selective MLE')
-        print(beta[nonzero], 'truth')
-        print(np.linalg.pinv(X[:,nonzero]).dot(Y), 'relaxed')
-        print(pv)
-=======
-    inst, const = gaussian_instance, highdim.gaussian
-    #signal = signal_fac * np.sqrt(2 * np.log(p+1.))
-
-    # X, Y, beta = inst(n=n,
-    #                   p=p,
-    #                   signal=signal,
-    #                   s=s,
-    #                   equicorrelated=False,
-    #                   rho=rho,
-    #                   sigma=sigma,
-    #                   random_signs=True)[:3]
+from ..lasso import highdim
+from ...tests.instance import gaussian_instance
+from statsmodels.distributions import ECDF
+
+def test_onedim_lasso(n=50000, W=1.5, signal=2., sigma=1, randomizer_scale=1):
+
+    beta = np.array([signal])
     while True:
-        X = 1. / np.sqrt(n) * np.ones((n, 1))
-        beta = np.zeros(p)
-        signal = np.atleast_1d(signal)
-        if signal.shape == (1,):
-            beta[:s] = signal[0]
-        else:
-            beta[:s] = np.linspace(signal[0], signal[1], s)
-        #beta[:s] *= (2 * np.random.binomial(1, 0.5, size=(s,)) - 1.)
-        #np.random.shuffle(beta)
-
-        Y = (X.dot(beta) + np.random.standard_normal(n)) * sigma
-
-        n, p = X.shape
-
-        W = np.ones(X.shape[1]) * np.sqrt(1.5 * np.log(p + 1.)) * sigma
-
-        conv = const(X,
-                     Y,
-                     W,
-                     randomizer_scale=randomizer_scale * sigma,
-                     ridge_term=0.)
+        X = np.random.standard_normal((n, 1))
+        X /= np.sqrt((X**2).sum(0))[None, :]
+        Y = X.dot(beta) + sigma * np.random.standard_normal(n)
+
+        conv = highdim.gaussian(X, 
+                                Y, 
+                                W * np.ones(X.shape[1]), 
+                                randomizer_scale=randomizer_scale * sigma,
+                                ridge_term=0.)
 
         signs = conv.fit()
-        # print("conjugate_arg from test", (1./9.)*(signs*np.sqrt(n)*np.mean(Y) - W))
-        print("target lin and target offset from test", signs, -W)
         nonzero = signs != 0
-        if nonzero.sum()>0:
+
+        if nonzero.sum():
+
+            # this is current code where we estimate sigma
+
+            estimate_cur, I_cur, Z_cur, pv_cur = conv.selective_MLE(target="full")
+
+            # this matches exactly with old code
+
+            target_Z = X.T.dot(Y) / np.sqrt((X**2).sum(0))
+
+            estimate, I, Z, pv = conv.sampler.selective_MLE(target_Z, sigma**2 * np.ones((1,1)), -sigma**2 * np.ones((1,1)), None)
+
+            target_transform = (-np.identity(1), np.zeros(1))
+            s = signs
+            opt_transform = (s * np.identity(1), (s * W) * np.ones(1))
+            beta_hat = X.T.dot(Y) / np.sum(X**2, 0)
+            sigma_ = np.linalg.norm(Y - X.dot(beta_hat)) / np.sqrt(n-1)
+            approx_MLE = solve_UMVU(target_transform,
+                                    opt_transform,
+                                    target_Z,
+                                    np.ones(1),
+                                    (sigma ** 2.) * np.identity(1),
+                                    (1. / (sigma ** 2.)) * np.identity(1))
+
+            print(estimate, approx_MLE, 'selective MLE')
+            print(beta[nonzero], 'truth')
+            print(np.linalg.pinv(X[:, nonzero]).dot(Y), 'relaxed')
+            print(pv, 'pv')
+
+            pivot = ndist.cdf((estimate_cur - signal) / np.sqrt(I_cur[0,0]))
+            print(pivot, 'pivot')
+            return estimate, estimate_cur, np.atleast_1d(approx_MLE), pivot
+
+def test_agreement(seed=0):
+
+    np.random.seed(seed)
+
+    beta_seq = np.linspace(-6., 6., 300)
+    MLE_check = []
+    MLE_cur = []
+    MLE_prev = []
+    pivot = []
+    for signal in beta_seq:
+        test = test_onedim_lasso(n=2000, signal=signal, sigma=1.,randomizer_scale=1.)
+
+        MLE_check.append(test[0])
+        MLE_cur.append(test[1])
+        MLE_prev.append(test[2])
+        pivot.append(test[3])
+
+    MLE_check = np.hstack(MLE_check)
+    MLE_cur = np.hstack(MLE_cur)
+    MLE_prev = np.hstack(MLE_prev)
+    pivot = np.hstack(pivot)
+
+    np.testing.assert_allclose(MLE_check, MLE_prev)
+    nt.assert_true(np.linalg.norm(MLE_cur - MLE_prev) / np.linalg.norm(MLE_prev) < 1.e-2)
+
+    return beta_seq, MLE_cur, MLE_prev, pivot
+
+def main():
+
+    beta_seq, MLE_cur, MLE_prev, pivot = test_agreement()
+
+    plt.figure(num=1)
+
+    plt.plot(beta_seq, np.array(MLE_cur), label='MLE now')
+    plt.plot(beta_seq, np.array(MLE_prev), 'r--', label='MLE prev')
+    plt.legend()
+
+    plt.figure(num=2)
+    U = np.linspace(0, 1, 101)
+    plt.plot(U, ECDF(pivot)(U))
+    plt.plot([0,1],[0,1], 'k--')
+
+#####################################################
+
+# Old selection.randomized.selective_MLE module
+
+def solve_UMVU(target_transform,
+               opt_transform,
+               target_observed,
+               feasible_point,
+               target_cov,
+               randomizer_precision):
+
+    A, data_offset = target_transform # data_offset = N
+    B, opt_offset = opt_transform     # opt_offset = u
+
+    nopt = B.shape[1]
+    ntarget = A.shape[1]
+
+    # setup joint implied covariance matrix
+
+    target_precision = np.linalg.inv(target_cov)
+
+    implied_precision = np.zeros((ntarget + nopt, ntarget + nopt))
+    implied_precision[:ntarget,:ntarget] = A.T.dot(randomizer_precision).dot(A) + target_precision
+    implied_precision[:ntarget,ntarget:] = A.T.dot(randomizer_precision).dot(B)
+    implied_precision[ntarget:,:ntarget] = B.T.dot(randomizer_precision).dot(A)
+    implied_precision[ntarget:,ntarget:] = B.T.dot(randomizer_precision).dot(B)
+    implied_cov = np.linalg.inv(implied_precision)
+
+    implied_opt = implied_cov[ntarget:,ntarget:]
+    implied_target = implied_cov[:ntarget,:ntarget]
+    implied_cross = implied_cov[:ntarget,ntarget:]
+
+    L = implied_cross.dot(np.linalg.inv(implied_opt))
+    M_1 = np.linalg.inv(implied_precision[:ntarget,:ntarget]).dot(target_precision)
+    M_2 = -np.linalg.inv(implied_precision[:ntarget,:ntarget]).dot(A.T.dot(randomizer_precision))
+
+    conditioned_value = data_offset + opt_offset
+
+    linear_term = implied_precision[ntarget:,ntarget:].dot(implied_cross.T.dot(np.linalg.inv(implied_target)))
+    offset_term = -B.T.dot(randomizer_precision).dot(conditioned_value)
+
+    natparam_transform = (linear_term, offset_term)
+    conditional_natural_parameter = linear_term.dot(target_observed) + offset_term
+
+    conditional_precision = implied_precision[ntarget:,ntarget:]
+
+    M_1_inv = np.linalg.inv(M_1)
+    mle_offset_term = - M_1_inv.dot(M_2.dot(conditioned_value))
+    mle_transform = (M_1_inv, -M_1_inv.dot(L), mle_offset_term)
+    var_transform = (-implied_precision[ntarget:,:ntarget].dot(M_1),
+                     -implied_precision[ntarget:,:ntarget].dot(M_2.dot(conditioned_value)))
+
+    cross_covariance = np.linalg.inv(implied_precision[:ntarget, :ntarget]).dot(implied_precision[:ntarget, ntarget:])
+    var_matrices = (np.linalg.inv(implied_opt), np.linalg.inv(implied_precision[:ntarget,:ntarget]),
+                    cross_covariance,target_precision)
+
+    def mle_map(natparam_transform, mle_transform, var_transform, var_matrices,
+                feasible_point, conditional_precision, target_observed):
+
+        param_lin, param_offset = natparam_transform
+        mle_target_lin, mle_soln_lin, mle_offset = mle_transform
+
+        soln, value, _ = solve_barrier_nonneg(param_lin.dot(target_observed) + param_offset,
+                                              conditional_precision,
+                                              feasible_point=feasible_point,
+                                              step=1,
+                                              nstep=2000,
+                                              tol=1.e-8)
+
+        selective_MLE = mle_target_lin.dot(target_observed) + mle_soln_lin.dot(soln) + mle_offset
+
+        var_target_lin, var_offset = var_transform
+        var_precision, inv_precision_target, cross_covariance, target_precision =  var_matrices
+        _, _, hess = solve_barrier_nonneg(var_target_lin.dot(selective_MLE) + var_offset + mle_offset,
+                                          var_precision,
+                                          feasible_point=None,
+                                          step=1,
+                                          nstep=2000)
+
+        hessian = target_precision.dot(inv_precision_target +
+                                       cross_covariance.dot(hess).dot(cross_covariance.T)).dot(target_precision)
+
+        return selective_MLE, np.linalg.inv(hessian)
+
+    mle_partial = functools.partial(mle_map, natparam_transform, mle_transform, var_transform, var_matrices,
+                                    feasible_point, conditional_precision)
+    sel_MLE, inv_hessian = mle_partial(target_observed)
+
+    #print("shapes", target_precision.dot(sel_MLE).shape,  A.T.dot(randomizer_precision).shape, offset_term.shape)
+    #implied_parameter = np.hstack([target_precision.dot(sel_MLE)-A.T.dot(randomizer_precision).dot(conditioned_value),
+    #                               offset_term*np.ones((1,1))])
+
+    print("selective MLE", sel_MLE)
+    return np.squeeze(sel_MLE)
+        #, inv_hessian, mle_partial, implied_cov, implied_cov.dot(implied_parameter), mle_transform
+
+def solve_barrier_nonneg(conjugate_arg,
+                         precision,
+                         feasible_point=None,
+                         step=1,
+                         nstep=1000,
+                         tol=1.e-8):
+
+    scaling = np.sqrt(np.diag(precision))
+
+    if feasible_point is None:
+        feasible_point = 1. / scaling
+
+    objective = lambda u: -u.T.dot(conjugate_arg) + u.T.dot(precision).dot(u)/2. + np.log(1.+ 1./(u / scaling)).sum()
+    grad = lambda u: -conjugate_arg + precision.dot(u) + (1./(scaling + u) - 1./u)
+    barrier_hessian = lambda u: (-1./((scaling + u)**2.) + 1./(u**2.))
+
+    current = feasible_point
+    current_value = np.inf
+
+    for itercount in range(nstep):
+        newton_step = grad(current)
+
+        # make sure proposal is feasible
+
+        count = 0
+        while True:
+            count += 1
+            proposal = current - step * newton_step
+            if np.all(proposal > 0):
+                break
+            step *= 0.5
+            if count >= 40:
+                raise ValueError('not finding a feasible point')
+
+        # make sure proposal is a descent
+
+        count = 0
+        while True:
+            proposal = current - step * newton_step
+            proposed_value = objective(proposal)
+            if proposed_value <= current_value:
+                break
+            step *= 0.5
+
+        # stop if relative decrease is small
+
+        if np.fabs(current_value - proposed_value) < tol * np.fabs(current_value):
+            current = proposal
+            current_value = proposed_value
             break
 
-    target_Z = np.sqrt(n) * np.mean(Y)
-    target_transform = (-np.identity(1), np.zeros(1))
-    s = signs
-    opt_transform = (s * np.identity(1), (s * W) * np.ones(1))
-    approx_MLE = solve_UMVU(target_transform,
-                            opt_transform,
-                            target_Z,
-                            np.ones(1),
-                            (sigma ** 2.) * np.identity(1),
-                            (1. / (sigma ** 2.)) * np.identity(1))
->>>>>>> a5eb9c6b
-
-    estimate, _, _, pv = conv.selective_MLE(target="full")
-    print(estimate, approx_MLE, 'selective MLE')
-    print(beta[nonzero], 'truth')
-    print(np.linalg.pinv(X[:, nonzero]).dot(Y), 'relaxed')
-    print(pv)
-
-    return estimate, approx_MLE
-
-if __name__ == "__main__":
-
-    import matplotlib.pyplot as plt
-
-    fac_seq = np.linspace(-6., 6., 100)
-    MLE_now = []
-    MLE_prev = []
-    for i in range(100):
-        test = test_onedim_lasso(n=200, p=1, signal_fac=1.5, signal= fac_seq[i], s=1, ndraw=5000, burnin=1000,
-                                 sigma=1., full=True, rho=0.4,randomizer_scale=1.)
-
-        MLE_now.append(test[0])
-        MLE_prev.append(test[1])
-
-    plt.plot(fac_seq, np.array(MLE_now), label='MLE now')
-    plt.plot(fac_seq, np.array(MLE_prev), 'r--', label='MLE prev')
-    plt.legend()
-    plt.show()
-
-def main(nsim=500):
-
-    P0, PA = [], []
-    from statsmodels.distributions import ECDF
-
-    n, p = 500, 200
-
-    for i in range(nsim):
-        try:
-            p0, pA = test_highdim_lasso(n=n, p=p, full=True)
-        except:
-            p0, pA = [], []
-        P0.extend(p0)
-        PA.extend(pA)
-        print(np.mean(P0), np.std(P0), np.mean(np.array(PA) < 0.05))
-
-        if i % 3 == 0 and i > 0:
-            U = np.linspace(0, 1, 101)
-            plt.clf()
-            if len(P0) > 0:
-                plt.plot(U, ECDF(P0)(U))
-            if len(PA) > 0:
-                plt.plot(U, ECDF(PA)(U), 'r')
-            plt.plot([0, 1], [0, 1], 'k--')
-            plt.savefig("plot.pdf")
-    plt.show()
+        current = proposal
+        current_value = proposed_value
+
+        if itercount % 4 == 0:
+            step *= 2
+
+    hess = np.linalg.inv(precision + np.diag(barrier_hessian(current)))
+    return current, current_value, hess