from __future__ import print_function
import numpy as np
import pandas as pd
import regreg.api as rr
import selection.tests.reports as reports


from selection.tests.flags import SET_SEED, SMALL_SAMPLES
from selection.tests.instance import logistic_instance
from selection.tests.decorators import (wait_for_return_value, 
                                        set_seed_iftrue, 
                                        set_sampling_params_iftrue,
                                        register_report)
import selection.tests.reports as reports

from selection.api import randomization, glm_group_lasso, pairs_bootstrap_glm, multiple_queries, discrete_family, projected_langevin, glm_group_lasso_parametric, glm_target
from selection.randomized.glm import glm_parametric_covariance, glm_nonparametric_bootstrap, restricted_Mest, set_alpha_matrix

@register_report(['truth', 'active'])
@set_sampling_params_iftrue(SMALL_SAMPLES, ndraw=10, burnin=10)
@set_seed_iftrue(SET_SEED)
@wait_for_return_value()
def test_multiple_queries(s=3,
                          n=200,
                          p=20,
                          snr=7,
                          rho=0.1,
                          lam_frac=0.7,
                          nview=4,
                          ndraw=100, burnin=0,
                          bootstrap=True,
                          test = 'global'):

    #randomizer = randomization.laplace((p,), scale=1)
    randomizer = randomization.logistic((p,), scale=1)
    X, y, beta, _ = logistic_instance(n=n, p=p, s=s, rho=rho, snr=snr)

    nonzero = np.where(beta)[0]

    loss = rr.glm.logistic(X, y)
    epsilon = 1.

    lam = lam_frac * np.mean(np.fabs(np.dot(X.T, np.random.binomial(1, 1. / 2, (n, 10000)))).max(0))
    W = np.ones(p)*lam
    #W[0] = 0 # use at least some unpenalized
    penalty = rr.group_lasso(np.arange(p),
                             weights=dict(zip(np.arange(p), W)), lagrange=1.)

    view = []
    for i in range(nview):
        view.append(glm_group_lasso(loss, epsilon, penalty, randomizer))


    mv = multiple_queries(view)
    mv.solve()

    active_union = np.zeros(p, np.bool)
    for i in range(nview):
        active_union += view[i].selection_variable['variables']

    nactive = np.sum(active_union)
    #print("nactive", nactive)

    if set(nonzero).issubset(np.nonzero(active_union)[0]):
        if nactive==s:
            return None

        active_set = np.nonzero(active_union)[0]

        if test == 'selected zeros':
            inactive_selected = np.array([active_union[i] and i not in nonzero for i in range(p)])

            true_active = (beta != 0)
            reference = np.zeros(inactive_selected.sum())
            target_sampler, target_observed = glm_target(loss,
                                                         #true_active,
                                                         active_union,
                                                         mv,
                                                         subset=inactive_selected,
                                                         bootstrap=bootstrap,
                                                         reference=reference)
            test_stat = lambda x: np.linalg.norm(x-reference)
            observed_test_value = test_stat(target_observed)

        else:
            reference = beta[active_union]
            target_sampler, target_observed = glm_target(loss,
                                                         active_union,
                                                         mv,
                                                         bootstrap=bootstrap,
                                                         reference = reference)
            test_stat = lambda x: np.linalg.norm(x-beta[active_union])
            observed_test_value = test_stat(target_observed)

        pivot = target_sampler.hypothesis_test(test_stat,
                                               observed_test_value,
                                               alternative='twosided',
                                               ndraw=ndraw,
<<<<<<< HEAD
                                               burnin=burnin)

        full_sample = target_sampler.sample(ndraw=ndraw,
                                       burnin=burnin,
                                       keep_opt=True)

        pivot = target_sampler.hypothesis_test_translate(full_sample,
                                                         test_stat,
                                                         target_observed,
                                                         alternative='twosided')

        return [pivot], [False]

@register_report(['pvalue', 'active'])
@set_sampling_params_iftrue(SMALL_SAMPLES, ndraw=10, burnin=10)
@set_seed_iftrue(SET_SEED)
@wait_for_return_value()
def test_multiple_queries_translate(ndraw=10000, burnin=2000, bootstrap=False): 
    s, n, p = 3, 600, 10

    randomizer = randomization.laplace((p,), scale=1)
    X, y, beta, _ = logistic_instance(n=n, p=p, s=s, rho=0, snr=4)

    nonzero = np.where(beta)[0]
    lam_frac = 1.

    loss = rr.glm.logistic(X, y)
    epsilon = 1.

    lam = lam_frac * np.mean(np.fabs(np.dot(X.T, np.random.binomial(1, 1. / 2, (n, 10000)))).max(0))
    W = np.ones(p)*lam
    W[0] = 0 # use at least some unpenalized
    penalty = rr.group_lasso(np.arange(p),
                             weights=dict(zip(np.arange(p), W)), lagrange=1.)

    view = []
    nview = 5
    for i in range(nview):
        view.append(glm_group_lasso(loss, epsilon, penalty, randomizer))

    mv = multiple_queries(view)
    mv.solve()

    active_union = np.zeros(p, np.bool)
    for i in range(nview):
        active_union += view[i].selection_variable['variables']

    nactive = np.sum(active_union)
    print("nactive", nactive)

    if set(nonzero).issubset(np.nonzero(active_union)[0]):
        if nactive==s:
            return None

        active_set = np.nonzero(active_union)[0]

        inactive_selected = np.array([active_union[i] and i not in nonzero for i in range(p)])
        true_active = (beta != 0)
        reference = np.zeros(inactive_selected.sum())
        target_sampler, target_observed = glm_target(loss,
                                                     true_active,
                                                     mv,
                                                     subset=inactive_selected,
                                                     bootstrap=bootstrap,
                                                     reference=reference)

        test_stat = lambda x: np.linalg.norm(x)
        observed_test_value = test_stat(target_observed)

        full_sample = target_sampler.sample(ndraw=ndraw,
                                            burnin=burnin,
                                            keep_opt=True)

        pivot = target_sampler.hypothesis_test_translate(full_sample,
                                                         test_stat,
                                                         target_observed,
                                                         alternative='twosided')
=======
                                               burnin=burnin,
                                               parameter = reference)
>>>>>>> 9a3dda55

        return [pivot], [False]

@register_report(['truth', 'active'])
@set_sampling_params_iftrue(SMALL_SAMPLES, ndraw=100, burnin=100)
@set_seed_iftrue(SET_SEED)
@wait_for_return_value()
def test_multiple_queries_individual_coeff(s=3,
                                           n=100,
                                           p=10,
                                           snr=7,
                                           rho=0.1,
                                           lam_frac=0.7,
                                           nview=4,
                                           ndraw=10000, burnin=2000,
                                           bootstrap=True):

    randomizer = randomization.laplace((p,), scale=1)
    X, y, beta, _ = logistic_instance(n=n, p=p, s=s, rho=rho, snr=snr)

    nonzero = np.where(beta)[0]

    loss = rr.glm.logistic(X, y)
    epsilon = 1.

    lam = lam_frac * np.mean(np.fabs(np.dot(X.T, np.random.binomial(1, 1. / 2, (n, 10000)))).max(0))
    W = np.ones(p)*lam
    #W[0] = 0 # use at least some unpenalized
    penalty = rr.group_lasso(np.arange(p),
                             weights=dict(zip(np.arange(p), W)), lagrange=1.)

    view = []
    for i in range(nview):
        view.append(glm_group_lasso(loss, epsilon, penalty, randomizer))

    mv = multiple_queries(view)
    mv.solve()

    active_union = np.zeros(p, np.bool)
    for i in range(nview):
        active_union += view[i].selection_variable['variables']

    nactive = np.sum(active_union)
    print("nactive", nactive)
    active_set = np.nonzero(active_union)[0]

    pvalues = []
    true_beta = beta[active_union]
    if set(nonzero).issubset(np.nonzero(active_union)[0]):
        for j in range(nactive):

            subset = np.zeros(p, np.bool)
            subset[active_set[j]] = True
            target_sampler, target_observed = glm_target(loss,
                                                         active_union,# * ~subset,
                                                         mv,
                                                         subset=subset,
                                                         reference = true_beta[j],
                                                         #reference=np.zeros((1,)),
                                                         bootstrap=bootstrap)
            test_stat = lambda x: np.atleast_1d(x-true_beta[j])

            pval = target_sampler.hypothesis_test(test_stat,
                                                  np.atleast_1d(target_observed-true_beta[j]),
                                                  alternative='twosided',
                                                  ndraw=ndraw,
                                                  burnin=burnin)
            pvalues.append(pval)

        active_var = np.zeros_like(pvalues, np.bool)
        _nonzero = np.array([i in nonzero for i in active_set])
        active_var[_nonzero] = True

        return pvalues, [active_set[j] in nonzero for j in range(nactive)]


@register_report(['pvalue', 'active'])
@set_sampling_params_iftrue(SMALL_SAMPLES, ndraw=100, burnin=100)
@set_seed_iftrue(SET_SEED)
@wait_for_return_value(max_tries=200)
def test_parametric_covariance(ndraw=10000, burnin=2000):
    s, n, p = 3, 120, 10

    randomizer = randomization.laplace((p,), scale=1)
    X, y, beta, _ = logistic_instance(n=n, p=p, s=s, rho=0, snr=12)

    nonzero = np.where(beta)[0]
    lam_frac = 1.

    loss = rr.glm.logistic(X, y)
    epsilon = 1.

    lam = lam_frac * np.mean(np.fabs(np.dot(X.T, np.random.binomial(1, 1. / 2, (n, 10000)))).max(0))
    W = np.ones(p)*lam
    W[0] = 0 # use at least some unpenalized
    penalty = rr.group_lasso(np.arange(p),
                             weights=dict(zip(np.arange(p), W)), lagrange=1.)

    # first randomization
    M_est1 = glm_group_lasso_parametric(loss, epsilon, penalty, randomizer)
    # second randomization
    M_est2 = glm_group_lasso_parametric(loss, epsilon, penalty, randomizer)

    mv = multiple_queries([M_est1, M_est2])
    mv.solve()

    target = M_est1.selection_variable['variables'].copy()
    if target[-1] or M_est2.selection_variable['variables'][-1]:
        return None
    if target[-2] or M_est2.selection_variable['variables'][-2]:
        return None

    # we should check they are different sizes
    target[-2:] = 1

    if set(nonzero).issubset(np.nonzero(target)[0]):

        form_covariances = glm_parametric_covariance(loss)
        mv.setup_sampler(form_covariances)

        target_observed = restricted_Mest(loss, target)
        linear_func = np.zeros((2,target_observed.shape[0]))
        linear_func[0,-1] = 1. # we know this one is null
        linear_func[1,-2] = 1. # also null

        target_observed = linear_func.dot(target_observed)
        target_sampler = mv.setup_target((target, linear_func), target_observed)

        test_stat = lambda x: np.linalg.norm(x)
        pval = target_sampler.hypothesis_test(test_stat,
                                              test_stat(target_observed),
                                              alternative='greater',
                                              ndraw=ndraw,
                                              burnin=burnin)

        return [pval], [False]


@register_report(['pvalue', 'active'])
@set_sampling_params_iftrue(SMALL_SAMPLES, ndraw=10, burnin=10)
@set_seed_iftrue(SET_SEED)
@wait_for_return_value()
def test_multiple_queries_translate(s=3, n=200, p=20,
                                    snr=7,
                                    rho=0.1,
                                    lam_frac=0.7,
                                    nview=4,
                                    ndraw=10000, burnin=2000,
                                    bootstrap=True):

    randomizer = randomization.laplace((p,), scale=1)
    X, y, beta, _ = logistic_instance(n=n, p=p, s=s, rho=rho, snr=snr)

    nonzero = np.where(beta)[0]
    lam_frac = 1.

    loss = rr.glm.logistic(X, y)
    epsilon = 1.

    lam = lam_frac * np.mean(np.fabs(np.dot(X.T, np.random.binomial(1, 1. / 2, (n, 10000)))).max(0))
    W = np.ones(p)*lam
    W[0] = 0 # use at least some unpenalized
    penalty = rr.group_lasso(np.arange(p),
                             weights=dict(zip(np.arange(p), W)), lagrange=1.)

    view = []
    for i in range(nview):
        view.append(glm_group_lasso(loss, epsilon, penalty, randomizer))

    mv = multiple_queries(view)
    mv.solve()

    active_union = np.zeros(p, np.bool)
    for i in range(nview):
        active_union += view[i].selection_variable['variables']

    nactive = np.sum(active_union)
    print("nactive", nactive)

    if set(nonzero).issubset(np.nonzero(active_union)[0]):
        if nactive==s:
            return None

        active_set = np.nonzero(active_union)[0]

        inactive_selected = np.array([active_union[i] and i not in nonzero for i in range(p)])
        true_active = (beta != 0)
        reference = np.zeros(inactive_selected.sum())
        target_sampler, target_observed = glm_target(loss,
                                                     active_union,
                                                     mv,
                                                     subset=inactive_selected,
                                                     bootstrap=bootstrap,
                                                     reference=reference)

        test_stat = lambda x: np.linalg.norm(x)
        observed_test_value = test_stat(target_observed)

        full_sample = target_sampler.sample(ndraw=ndraw,
                                            burnin=burnin,
                                            keep_opt=True)

        pivot = target_sampler.hypothesis_test_translate(full_sample,
                                                         test_stat,
                                                         target_observed,
                                                         alternative='twosided')

        return [pivot], [False]

def report(niter=1, **kwargs):

    #kwargs = {'s':3, 'n':300, 'p':20, 'snr':7, 'nview':4, 'test': 'global'}
    kwargs = {'s': 3, 'n': 300, 'p': 20, 'snr': 7, 'nview': 1}
    kwargs['bootstrap'] = False
    intervals_report = reports.reports['test_multiple_queries']
    CLT_runs = reports.collect_multiple_runs(intervals_report['test'],
                                             intervals_report['columns'],
                                             niter,
                                             reports.summarize_all,
                                             **kwargs)

    #fig = reports.pivot_plot(CLT_runs, color='b', label='CLT')
    fig = reports.pivot_plot_2in1(CLT_runs, color='b', label='CLT')

    kwargs['bootstrap'] = True
    bootstrap_runs = reports.collect_multiple_runs(intervals_report['test'],
                                                   intervals_report['columns'],
                                                   niter,
                                                   reports.summarize_all,
                                                   **kwargs)

    #fig = reports.pivot_plot(bootstrap_runs, color='g', label='Bootstrap', fig=fig)
    fig = reports.pivot_plot_2in1(bootstrap_runs, color='g', label='Bootstrap', fig=fig)
    fig.savefig('multiple_queries.pdf') # will have both bootstrap and CLT on plot


if __name__ == "__main__":
    report()<|MERGE_RESOLUTION|>--- conflicted
+++ resolved
@@ -96,7 +96,6 @@
                                                observed_test_value,
                                                alternative='twosided',
                                                ndraw=ndraw,
-<<<<<<< HEAD
                                                burnin=burnin)
 
         full_sample = target_sampler.sample(ndraw=ndraw,
@@ -174,10 +173,6 @@
                                                          test_stat,
                                                          target_observed,
                                                          alternative='twosided')
-=======
-                                               burnin=burnin,
-                                               parameter = reference)
->>>>>>> 9a3dda55
 
         return [pivot], [False]
 
