--- conflicted
+++ resolved
@@ -13,7 +13,6 @@
 
 from selection.randomized.multiple_queries import naive_confidence_intervals
 
-<<<<<<< HEAD
 @register_report(['mle', 'truth', 'pvalue', 'cover', 'naive_cover', 'active'])
 @set_seed_iftrue(SET_SEED)
 @set_sampling_params_iftrue(SMALL_SAMPLES)
@@ -29,13 +28,6 @@
                    burnin=2000, 
                    bootstrap=True,
                    solve_args={'min_its':50, 'tol':1.e-10}):
-=======
-#@set_seed_iftrue(SET_SEED)
-#@set_sampling_params_iftrue(SMALL_SAMPLES)
-#@wait_for_return_value()
-def test_intervals(ndraw=10000, burnin=2000, nsim=None, solve_args={'min_its':50, 'tol':1.e-10}): # nsim needed for decorator
-    s, n, p = 3, 100, 10
->>>>>>> c8b5531c
 
     randomizer = randomization.laplace((p,), scale=1.)
     X, y, beta, _ = logistic_instance(n=n, p=p, s=s, rho=rho, snr=snr)
@@ -84,7 +76,7 @@
         unpenalized_mle = restricted_Mest(loss, M_est1.overall, solve_args=solve_args)
 
         ## bootstrap
-<<<<<<< HEAD
+
         if bootstrap:
             alpha_mat = set_alpha_matrix(loss, active_union)
             target_alpha_gn = alpha_mat
@@ -96,27 +88,6 @@
             target_sampler_gn = mv.setup_target(target_gn,
                                                 target_observed_gn,
                                                 reference = unpenalized_mle)
-=======
-        target_sampler_gn_boot = mv.setup_bootstrapped_target(target_gn,
-                                                              target_observed_gn,
-                                                              n, target_alpha_gn,
-                                                              reference = unpenalized_mle)
-
-        target_sample_boot = target_sampler_gn_boot.sample(ndraw=ndraw,
-                                                           burnin=burnin)
-
-        LU_boot = target_sampler_gn_boot.confidence_intervals(unpenalized_mle,
-                                                         sample=target_sample_boot)
-
-        pvalues_truth_boot = target_sampler_gn_boot.coefficient_pvalues(unpenalized_mle,
-                                                              parameter=beta[active_union],
-                                                              sample=target_sample_boot)
-
-        ## CLT plugin
-        target_sampler_gn = mv.setup_target(target_gn,
-                                            target_observed_gn,
-                                            reference = unpenalized_mle)
->>>>>>> c8b5531c
 
         target_sample = target_sampler_gn.sample(ndraw=ndraw,
                                                  burnin=burnin)
@@ -127,7 +98,6 @@
 
         LU_naive = naive_confidence_intervals(target_sampler_gn, unpenalized_mle)
 
-<<<<<<< HEAD
         pivots_mle = target_sampler_gn.coefficient_pvalues(unpenalized_mle,
                                                            parameter=target_sampler_gn.reference,
                                                            sample=target_sample)
@@ -135,16 +105,6 @@
         pivots_truth = target_sampler_gn.coefficient_pvalues(unpenalized_mle, 
                                                              parameter=beta[active_union],
                                                              sample=target_sample)
-=======
-        #pvalues_mle = target_sampler_gn.coefficient_pvalues(unpenalized_mle,
-        #                                                    parameter=target_sampler_gn.reference,
-        #                                                    sample=target_sample)
-
-        pvalues_truth = target_sampler_gn.coefficient_pvalues(unpenalized_mle,
-                                                              parameter=beta[active_union],
-                                                              sample=target_sample)
->>>>>>> c8b5531c
-
         true_vec = beta[active_union]
         pvalues = target_sampler_gn.coefficient_pvalues(unpenalized_mle,
                                                         parameter=np.zeros_like(true_vec),
@@ -152,7 +112,6 @@
 
         L, U = LU.T
 
-<<<<<<< HEAD
         covered = np.zeros(nactive, np.bool)
         naive_covered = np.zeros(nactive, np.bool)
         active_var = np.zeros(nactive, np.bool)
@@ -185,138 +144,4 @@
                                                    **kwargs)
 
     fig = reports.pivot_plot(bootstrap_runs, color='g', label='CLT', fig=fig)
-    fig.savefig('intervals_pivots.pdf') # will have both bootstrap and CLT on plot
-=======
-        def coverage(LU):
-            L, U = LU[:,0], LU[:,1]
-            print(L,U)
-            ncovered = 0
-            ci_length = 0
-        
-            for j in range(nactive):
-                if (L[j] <= true_vec[j]) and (U[j] >= true_vec[j]):
-                    ncovered += 1
-                    ci_length += U[j]-L[j]
-            return ncovered, ci_length
-
-        ncovered, ci_length = coverage(LU)
-        ncovered_boot, ci_length_boot = coverage(LU_boot)
-        ncovered_naive, _ = coverage(LU_naive)
-
-        return pvalues_truth, pvalues_truth_boot, ncovered, ci_length, ncovered_boot, ci_length_boot, ncovered_naive, nactive
-
-
-
-
-def make_a_plot():
-    import matplotlib.pyplot as plt
-    from scipy.stats import probplot, uniform
-    import statsmodels.api as sm
-
-    np.random.seed(2)
-
-    _pvalues_truth, _pvalues_truth_boot = [], []
-    _nparam = 0
-    _ncovered, _ncovered_boot, _ncovered_naive = 0, 0, 0
-    _ci_length, _ci_length_boot = 0, 0
-
-    for i in range(100):
-        print("iteration", i)
-        test = test_intervals() # first value is a count
-        if test is not None:
-            pvalues_truth, pvalues_truth_boot, ncovered, ci_length, ncovered_boot, ci_length_boot, ncovered_naive, nactive = test
-            _pvalues_truth.extend(pvalues_truth)
-            _pvalues_truth_boot.extend(pvalues_truth_boot)
-            _nparam += nactive
-            _ncovered += ncovered
-            _ncovered_boot += ncovered_boot
-            _ncovered_naive += ncovered_naive
-            _ci_length += ci_length
-            _ci_length_boot += ci_length_boot
-            print("plugin CLT pvalues", np.mean(_pvalues_truth), np.std(_pvalues_truth), np.mean(np.array(_pvalues_truth) < 0.05))
-            print("boot pvalues", np.mean(_pvalues_truth_boot), np.std(_pvalues_truth_boot), np.mean(np.array(_pvalues_truth_boot) < 0.05))
-
-        if _nparam > 0:
-            print("coverage", _ncovered/float(_nparam))
-            print("boot coverage", _ncovered_boot/float(_nparam))
-            print("naive coverage", _ncovered_naive/float(_nparam))
-
-    print("number of parameters", _nparam,"coverage", _ncovered/float(_nparam))
-    print("ci length plugin CLT", _ci_length/float(_nparam))
-    print("ci length boot", _ci_length_boot / float(_nparam))
-
-    fig = plt.figure()
-    fig.suptitle("Pivots at the truth by tilting the samples")
-    plot_pvalues_truth = fig.add_subplot(121)
-    plot_pvalues_truth_boot = fig.add_subplot(122)
-
-    ecdf_mle = sm.distributions.ECDF(_pvalues_truth)
-    x = np.linspace(min(_pvalues_truth), max(_pvalues_truth))
-    y = ecdf_mle(x)
-    plot_pvalues_truth.plot(x, y, '-o', lw=2)
-    plot_pvalues_truth.plot([0, 1], [0, 1], 'k-', lw=2)
-    plot_pvalues_truth.set_title("Pivots at the truth based on tilting the Gaussian plugin samples")
-    plot_pvalues_truth.set_xlim([0, 1])
-    plot_pvalues_truth.set_ylim([0, 1])
-
-    ecdf_truth = sm.distributions.ECDF(_pvalues_truth_boot)
-    x = np.linspace(min(_pvalues_truth_boot), max(_pvalues_truth_boot))
-    y = ecdf_truth(x)
-    plot_pvalues_truth_boot.plot(x, y, '-o', lw=2)
-    plot_pvalues_truth_boot.plot([0, 1], [0, 1], 'k-', lw=2)
-    plot_pvalues_truth_boot.set_title("Pivots at the truth by tilting the bootstrapped samples")
-    plot_pvalues_truth_boot.set_xlim([0, 1])
-    plot_pvalues_truth_boot.set_ylim([0, 1])
-
-    #while True:
-    #    plt.pause(0.05)
-    plt.show()
-
-
-def make_a_plot_individual_coeff():
-
-    np.random.seed(3)
-    fig = plt.figure()
-    fig.suptitle('Pivots for glm wild bootstrap')
-
-    pvalues = []
-    for i in range(100):
-        print("iteration", i)
-        pvals = test_multiple_views_individual_coeff()
-        if pvals is not None:
-            pvalues.extend(pvals)
-            print("pvalues", pvals)
-            print(np.mean(pvalues), np.std(pvalues), np.mean(np.array(pvalues) < 0.05))
-
-    ecdf = sm.distributions.ECDF(pvalues)
-    x = np.linspace(min(pvalues), max(pvalues))
-    y = ecdf(x)
-
-    plt.title("Logistic")
-    fig, ax = plt.subplots()
-    ax.plot(x, y, label="Individual coefficients", marker='o', lw=2, markersize=8)
-    plt.xlim([0,1])
-    plt.ylim([0,1])
-    plt.plot([0, 1], [0, 1], 'k-', lw=1)
-
-
-    legend = ax.legend(loc='upper center', shadow=True)
-    frame = legend.get_frame()
-    frame.set_facecolor('0.90')
-    for label in legend.get_texts():
-        label.set_fontsize('large')
-
-    for label in legend.get_lines():
-        label.set_linewidth(1.5)  # the legend line width
-
-    plt.savefig("Bootstrap after GLM two views")
-    #while True:
-    #    plt.pause(0.05)
-    plt.show()
-
-
-
-if __name__ == "__main__":
-    make_a_plot()
-    #make_a_plot_individual_coeff()
->>>>>>> c8b5531c
+    fig.savefig('intervals_pivots.pdf') # will have both bootstrap and CLT on plot