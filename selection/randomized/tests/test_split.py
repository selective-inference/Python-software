--- conflicted
+++ resolved
@@ -15,7 +15,6 @@
 
 @register_report(['mle', 'truth', 'pvalue', 'cover', 'naive_cover', 'active'])
 @wait_for_return_value()
-<<<<<<< HEAD
 def test_split(s=3,
                n=200,
                p=50, 
@@ -33,17 +32,6 @@
 
     m = int(split_frac * n)
     nonzero = np.where(beta)[0]
-=======
-def test_split(ndraw=10000, burnin=2000, nsim=None, solve_args={'min_its':50, 'tol':1.e-10}): # nsim needed for decorator
-    s, n, p = 3, 400, 50
-
-    #randomizer = randomization.laplace((p,), scale=1.)
-    X, y, beta, _ = logistic_instance(n=n, p=p, s=s, rho=0, snr=7)
-
-    m = int(0.8 * n)
-    nonzero = np.where(beta)[0]
-    lam_frac = 0.5
->>>>>>> c8b5531c
 
     loss = rr.glm.logistic(X, y)
     epsilon = 1. / np.sqrt(n)
@@ -86,7 +74,7 @@
         target_alpha = alpha_mat
 
         ## bootstrap
-<<<<<<< HEAD
+
         reference_known = True
         if reference_known:
             reference = beta[M_est.overall] 
@@ -126,12 +114,6 @@
         pvalues = target_sampler.coefficient_pvalues(unpenalized_mle,
                                                      parameter=np.zeros_like(true_vec),
                                                      sample=target_sample)
-=======
-        target_sampler_gn = mv.setup_bootstrapped_target(target_gn,
-                                                         target_observed_gn,
-                                                         n, target_alpha_gn, #reference=beta[active_union])
-                                                         reference = unpenalized_mle)
->>>>>>> c8b5531c
 
         L, U = LU
 
@@ -142,7 +124,7 @@
         for j in range(nactive):
             if (L[j] <= true_vec[j]) and (U[j] >= true_vec[j]):
                 covered[j] = 1
-            if (LU_naive[0,j] <= true_vec[j]) and (LU_naive[1,j] >= true_vec[j]):
+            if (LU_naive[j,0] <= true_vec[j]) and (LU_naive[j,1] >= true_vec[j]):
                 naive_covered[j] = 1
             active_var[j] = active_set[j] in nonzero
 
@@ -150,7 +132,6 @@
 
 def report(niter=50, **kwargs):
 
-<<<<<<< HEAD
     split_report = reports.reports['test_split']
     CLT_runs = reports.collect_multiple_runs(split_report['test'],
                                              split_report['columns'],
@@ -166,52 +147,5 @@
                                                    niter,
                                                    reports.summarize_all,
                                                    **kwargs)
-=======
-        pivots_mle = target_sampler_gn.coefficient_pvalues(unpenalized_mle,
-                                                           parameter=target_sampler_gn.reference,
-                                                           sample=target_sample)
-
-        pivots_truth = target_sampler_gn.coefficient_pvalues(unpenalized_mle,
-                                                             parameter=beta[active_union],
-                                                             sample=target_sample)
-
-        pvalues = target_sampler_gn.coefficient_pvalues(unpenalized_mle,
-                                                        parameter=np.zeros_like(beta[active_union]),
-                                                        sample=target_sample)
->>>>>>> c8b5531c
-
-
-<<<<<<< HEAD
     fig = reports.pivot_plot(bootstrap_runs, color='g', label='Bootstrap', fig=fig)
-    fig.savefig('split_pivots.pdf') # will have both bootstrap and CLT on plot
-
-=======
-        covered = np.zeros(nactive, np.bool)
-        naive_covered = np.zeros(nactive, np.bool)
-        active_var = np.zeros(nactive, np.bool)
-
-        print(LU, 'selective')
-        print(LU_naive, 'naive')
-
-        for j in range(nactive):
-            if (L[j] <= true_vec[j]) and (U[j] >= true_vec[j]):
-                covered[j] = 1
-            if (LU_naive[j,0] <= true_vec[j]) and (LU_naive[j,1] >= true_vec[j]):
-                naive_covered[j] = 1
-            active_var[j] = active_set[j] in nonzero
-
-        return pivots_mle, pivots_truth, pvalues, covered, naive_covered, active_var
-
-
-def report(niter=50, **kwargs):
-
-    split_report = reports.reports['test_split']
-    CLT_runs = reports.collect_multiple_runs(split_report['test'],
-                                             split_report['columns'],
-                                             niter,
-                                             reports.summarize_all,
-                                             **kwargs)
-    fig = reports.pivot_plot(CLT_runs, color='b', label='CLT')
-
-    fig.savefig('split_pivots.pdf') # will have both bootstrap and CLT on plot
->>>>>>> c8b5531c
+    fig.savefig('split_pivots.pdf') # will have both bootstrap and CLT on plot