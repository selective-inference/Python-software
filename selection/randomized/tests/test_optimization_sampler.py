from itertools import product
import numpy as np
import nose.tools as nt

from ..convenience import lasso, step, threshold
from ..query import optimization_sampler
from ...tests.instance import (gaussian_instance,
                               logistic_instance,
                               poisson_instance)
from ...tests.flags import SMALL_SAMPLES
from ...tests.decorators import set_sampling_params_iftrue 

@set_sampling_params_iftrue(SMALL_SAMPLES, ndraw=10, burnin=10)
def test_optimization_sampler(ndraw=1000, burnin=200):

    cls = lasso
    for const_info, rand, marginalize, condition in product(zip([gaussian_instance,
                                                                 logistic_instance,
                                                                 poisson_instance],
                                                                [cls.gaussian,
                                                                 cls.logistic,
                                                                 cls.poisson]),
                                                                ['gaussian', 'logistic', 'laplace'],
                                                                [False, True],
                                                                [False, True]):

        inst, const = const_info
        X, Y = inst()[:2]
        n, p = X.shape

        W = np.ones(X.shape[1]) * 80
        conv = const(X, Y, W, randomizer=rand)
        signs = conv.fit()

        if marginalize:
            marginalizing_groups = np.zeros(p, np.bool)
            marginalizing_groups[:int(p/2)] = True
        else:
            marginalizing_groups = None

        if condition:
            if marginalizing_groups is not None:
                conditioning_groups = ~marginalizing_groups
            else:
                conditioning_groups = np.ones(p, np.bool)
            conditioning_groups[-int(p/4):] = False
        else:
            conditioning_groups = None

        selected_features = np.zeros(p, np.bool)
        selected_features[:3] = True

<<<<<<< HEAD
        conv.decompose_subgradient(marginalizing_groups=marginalizing_groups,
                                   conditioning_groups=conditioning_groups)

        conv.summary(selected_features,
                     ndraw=ndraw,
                     burnin=burnin,
                     compute_intervals=True)

        target_sampler = optimization_sampler(conv._queries)
=======
        print(const_info, condition, marginalize, rand)

        conv.decompose_subgradient(conditioning_groups, marginalizing_groups)

        opt_sampler = optimization_sampler(conv._queries)
        S = opt_sampler.sample(ndraw,
                               burnin,
                               stepsize=1.e-10)
>>>>>>> d2c3943c

        opt_sampler.reconstruct(S)
        <|MERGE_RESOLUTION|>--- conflicted
+++ resolved
@@ -50,17 +50,6 @@
         selected_features = np.zeros(p, np.bool)
         selected_features[:3] = True
 
-<<<<<<< HEAD
-        conv.decompose_subgradient(marginalizing_groups=marginalizing_groups,
-                                   conditioning_groups=conditioning_groups)
-
-        conv.summary(selected_features,
-                     ndraw=ndraw,
-                     burnin=burnin,
-                     compute_intervals=True)
-
-        target_sampler = optimization_sampler(conv._queries)
-=======
         print(const_info, condition, marginalize, rand)
 
         conv.decompose_subgradient(conditioning_groups, marginalizing_groups)
@@ -69,7 +58,6 @@
         S = opt_sampler.sample(ndraw,
                                burnin,
                                stepsize=1.e-10)
->>>>>>> d2c3943c
 
         opt_sampler.reconstruct(S)
         