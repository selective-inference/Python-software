"""
Different randomization options for selective sampler.
Main method used in selective sampler is the gradient method which
should be a gradient of the negative of the log-density. For a
Gaussian density, this will be a convex function, not a concave function.
"""
from __future__ import division, print_function

import numpy as np
import regreg.api as rr
from scipy.stats import laplace, logistic, norm as ndist

class randomization(rr.smooth_atom):

    def __init__(self,
                 shape,
                 density,
                 cdf,
                 pdf,
                 derivative_log_density,
                 grad_negative_log_density,
                 sampler,
                 lipschitz=1,
                 log_density=None,
                 IID=False):

        rr.smooth_atom.__init__(self,
                                shape)
        self._density = density
        self._cdf = cdf
        self._pdf = pdf
        self._derivative_log_density = derivative_log_density
        self._grad_negative_log_density = grad_negative_log_density
        self._sampler = sampler
        self.lipschitz = lipschitz
        self.IID = IID

        if log_density is None:
            log_density = lambda x: np.log(density(x))

        self._log_density = log_density

    def smooth_objective(self, perturbation, mode='both', check_feasibility=False):
        """
        Compute the negative log-density and its gradient.
        """
        if mode == 'func':
            return self.scale(-np.log(self._density(perturbation)))
        elif mode == 'grad':
            return self.scale(self._grad_negative_log_density(perturbation))
        elif mode == 'both':
            return self.scale(-np.log(self._density(perturbation))), self.scale(self._grad_negative_log_density(perturbation))
        else:
            raise ValueError("mode incorrectly specified")

    def sample(self, size=()):
        return self._sampler(size=size)

    def gradient(self, perturbation):
        """
        Evaluate the gradient of the log-density.
        Parameters
        ----------
        perturbation : np.float
        Returns
        -------
        gradient : np.float
        """
        return self.smooth_objective(perturbation, mode='grad')

    def log_density(self, perturbation):
        """
        Evaluate the log-density.
        Parameters
        ----------
        perturbation : np.float
        Returns
        -------
        value : float
        """
        return np.squeeze(self._log_density(perturbation))

    def randomize(self, loss, epsilon=0):
        """
        Randomize the loss.
        """

        randomized_loss = rr.smooth_sum([loss])
        _randomZ = self.sample()
        randomized_loss.quadratic = rr.identity_quadratic(epsilon, 0, -_randomZ, 0)
        return randomized_loss

    @staticmethod
    def isotropic_gaussian(shape, scale):
        """
        Isotropic Gaussian with SD `scale`.
        Parameters
        ----------
        shape : tuple
            Shape of noise.
        scale : float
            SD of noise.
        """
        rv = ndist(scale=scale, loc=0.)
        density = lambda x: np.product(rv.pdf(x))
<<<<<<< HEAD
=======
        cdf = lambda x: ndist.cdf(x, loc=0., scale=scale)
        pdf = lambda x: ndist.pdf(x, loc=0., scale=scale)
        derivative_log_density = lambda x: -x/(scale**2)
>>>>>>> 9a3dda55
        grad_negative_log_density = lambda x: x / scale**2
        sampler = lambda size: rv.rvs(size=shape + size)

        p = np.product(shape)
        constant = -0.5 * p * np.log(2 * np.pi * scale**2)
        return randomization(shape,
                             density,
                             cdf,
                             pdf,
                             derivative_log_density,
                             grad_negative_log_density,
                             sampler,
                             lipschitz=1./scale**2,
                             log_density = lambda x: -0.5 * (np.atleast_2d(x)**2).sum(1) / scale**2 + constant,
                             IID=True)

    @staticmethod
    def gaussian(covariance):
        """
        Gaussian noise with a given covariance.
        Parameters
        ----------
        covariance : np.float((*,*))
            Positive definite covariance matrix. Non-negative definite
            will raise an error.
        """
        precision = np.linalg.inv(covariance)
        sqrt_precision = np.linalg.cholesky(precision).T
        _det = np.linalg.det(covariance)
        p = covariance.shape[0]
        _const = np.sqrt((2*np.pi)**p * _det)
        density = lambda x: np.exp(-(x * precision.dot(x)).sum() / 2) / _const
        cdf = lambda x: None
        pdf = lambda x: None
        derivative_log_density = lambda x: None
        grad_negative_log_density = lambda x: precision.dot(x)
        sampler = lambda size: sqrt_precision.dot(np.random.standard_normal((p,) + size))

        return randomization((p,),
                             density,
                             cdf,
                             pdf,
                             derivative_log_density,
                             grad_negative_log_density,
                             sampler,
                             lipschitz=np.linalg.svd(precision)[1].max(),
<<<<<<< HEAD
                             log_density = lambda x: -np.sum(sqrt_precision.dot(np.atleast_2d(x).T)**2, 0) * 0.5 - np.log(_const))
=======
                             log_density = lambda x:  \
                                 -np.sum(sqrt_precision.dot(np.atleast_2d(x).T)**2, 0) * 0.5 - np.log(_const))
>>>>>>> 9a3dda55

    @staticmethod
    def laplace(shape, scale):
        """
        Standard Laplace noise multiplied by `scale`
        Parameters
        ----------
        shape : tuple
            Shape of noise.
        scale : float
            Scale of noise.
        """
        rv = laplace(scale=scale, loc=0.)
        density = lambda x: np.product(rv.pdf(x))
<<<<<<< HEAD
=======
        cdf = lambda x: laplace.cdf(x, loc=0., scale = scale)
        pdf = lambda x: laplace.pdf(x, loc=0., scale = scale)
        derivative_log_density = lambda x: -np.sign(x)/scale
>>>>>>> 9a3dda55
        grad_negative_log_density = lambda x: np.sign(x) / scale
        sampler = lambda size: rv.rvs(size=shape + size)

        constant = -np.product(shape) * np.log(2 * scale)
        return randomization(shape,
                             density,
                             cdf,
                             pdf,
                             derivative_log_density,
                             grad_negative_log_density,
                             sampler,
                             lipschitz=1./scale**2,
                             log_density = lambda x: 
                                   -np.fabs(np.atleast_2d(x)).sum(1) / scale - np.log(scale) + constant,
                             IID=True)

    @staticmethod
    def logistic(shape, scale):
        """
        Standard logistic noise multiplied by `scale`
        Parameters
        ----------
        shape : tuple
            Shape of noise.
        scale : float
            Scale of noise.
        """
        # from http://docs.scipy.org/doc/numpy/reference/generated/numpy.random.logistic.html
<<<<<<< HEAD
        density = lambda x: (np.product(np.exp(-x / scale) / 
                                        (1 + np.exp(-x / scale))**2) 
                             / scale**(np.product(x.shape)))
=======
        density = lambda x: (np.product(np.exp(-x / scale) /
                                        (1 + np.exp(-x / scale))**2)
                             / scale**(np.product(x.shape)))
        cdf = lambda x: logistic.cdf(x, loc=0., scale = scale)
        pdf = lambda x: logistic.pdf(x, loc=0., scale = scale)
        derivative_log_density = lambda x: (np.exp(-x/scale)-1)/(scale*np.exp(-x/scale)+1)
>>>>>>> 9a3dda55
        # negative log density is (with \mu=0)
        # x/s + log(s) + 2 \log (1 + e(-x/s))
        grad_negative_log_density = lambda x: (1 - np.exp(-x / scale)) / ((1 + np.exp(-x / scale)) * scale)
        sampler = lambda size: np.random.logistic(loc=0, scale=scale, size=shape + size)

        constant = - np.product(shape) * np.log(scale)
        return randomization(shape,
                             density,
                             cdf,
                             pdf,
                             derivative_log_density,
                             grad_negative_log_density,
                             sampler,
                             lipschitz=.25/scale**2,
                             log_density = lambda x: \
                                 -np.atleast_2d(x).sum(1) / scale - \
                                 2 * np.log(1 + np.exp(-np.atleast_2d(x) / scale)).sum(1) + constant,
                             IID=True)

class split(randomization):

    def __init__(self, shape, subsample_size, total_size):

        self.subsample_size = subsample_size
        self.total_size = total_size

        rr.smooth_atom.__init__(self,
                                shape)

    def set_covariance(self, covariance):
        """
        Once covariance has been set, then
        the usual API of randomization will work.
        """
        self._covariance = covariance
        precision = np.linalg.inv(covariance)
        sqrt_precision = np.linalg.cholesky(precision).T
        _det = np.linalg.det(covariance)
        p = covariance.shape[0]
        _const = np.sqrt((2*np.pi)**p * _det)
        self._density = lambda x: np.exp(-(x * precision.dot(x)).sum() / 2) / _const
        self._grad_negative_log_density = lambda x: precision.dot(x)
        self._sampler = lambda size: sqrt_precision.dot(np.random.standard_normal((p,) + size))
        self.lipschitz = np.linalg.svd(precision)[1].max()
        def _log_density(x):
            return -np.sum(sqrt_precision.dot(np.atleast_2d(x).T)**2, 0) * 0.5 - np.log(_const)
        self._log_density = _log_density

    def smooth_objective(self, perturbation, mode='both', check_feasibility=False):
        if not hasattr(self, "_covariance"):
            raise ValueError('first set the covariance')
        return randomization.smooth_objective(self, perturbation, mode=mode, check_feasibility=check_feasibility)

    def sample(self, size=()):
        if not hasattr(self, "_covariance"):
            raise ValueError('first set the covariance')
        return randomization.sample(self, size=size)

    def gradient(self, perturbation):
        if not hasattr(self, "_covariance"):
            raise ValueError('first set the covariance')
        return randomization.gradient(self, perturbation)

    def randomize(self, loss, epsilon):
        """
        Parameters
        ----------
        loss : rr.glm
            A glm loss with a `subsample` method.
        epsilon : float
            Coefficient in front of quadratic term
        Returns
        -------

        Subsampled loss multiplied by `n / m` where
        m is the subsample size out of a total
        sample size of n.
        The quadratic term is not multiplied by `n / m`
        """
        n, m = self.total_size, self.subsample_size
        inv_frac = n / m
        quadratic = rr.identity_quadratic(epsilon, 0, 0, 0)
        m, n = self.subsample_size, self.total_size # shorthand
        idx = np.zeros(n, np.bool)
        idx[:m] = 1
        np.random.shuffle(idx)

        randomized_loss = loss.subsample(idx)
        randomized_loss.coef *= inv_frac

        randomized_loss.quadratic = quadratic

        return randomized_loss<|MERGE_RESOLUTION|>--- conflicted
+++ resolved
@@ -103,12 +103,9 @@
         """
         rv = ndist(scale=scale, loc=0.)
         density = lambda x: np.product(rv.pdf(x))
-<<<<<<< HEAD
-=======
         cdf = lambda x: ndist.cdf(x, loc=0., scale=scale)
         pdf = lambda x: ndist.pdf(x, loc=0., scale=scale)
         derivative_log_density = lambda x: -x/(scale**2)
->>>>>>> 9a3dda55
         grad_negative_log_density = lambda x: x / scale**2
         sampler = lambda size: rv.rvs(size=shape + size)
 
@@ -155,12 +152,8 @@
                              grad_negative_log_density,
                              sampler,
                              lipschitz=np.linalg.svd(precision)[1].max(),
-<<<<<<< HEAD
-                             log_density = lambda x: -np.sum(sqrt_precision.dot(np.atleast_2d(x).T)**2, 0) * 0.5 - np.log(_const))
-=======
                              log_density = lambda x:  \
                                  -np.sum(sqrt_precision.dot(np.atleast_2d(x).T)**2, 0) * 0.5 - np.log(_const))
->>>>>>> 9a3dda55
 
     @staticmethod
     def laplace(shape, scale):
@@ -175,12 +168,9 @@
         """
         rv = laplace(scale=scale, loc=0.)
         density = lambda x: np.product(rv.pdf(x))
-<<<<<<< HEAD
-=======
         cdf = lambda x: laplace.cdf(x, loc=0., scale = scale)
         pdf = lambda x: laplace.pdf(x, loc=0., scale = scale)
         derivative_log_density = lambda x: -np.sign(x)/scale
->>>>>>> 9a3dda55
         grad_negative_log_density = lambda x: np.sign(x) / scale
         sampler = lambda size: rv.rvs(size=shape + size)
 
@@ -209,18 +199,12 @@
             Scale of noise.
         """
         # from http://docs.scipy.org/doc/numpy/reference/generated/numpy.random.logistic.html
-<<<<<<< HEAD
-        density = lambda x: (np.product(np.exp(-x / scale) / 
-                                        (1 + np.exp(-x / scale))**2) 
-                             / scale**(np.product(x.shape)))
-=======
         density = lambda x: (np.product(np.exp(-x / scale) /
                                         (1 + np.exp(-x / scale))**2)
                              / scale**(np.product(x.shape)))
         cdf = lambda x: logistic.cdf(x, loc=0., scale = scale)
         pdf = lambda x: logistic.pdf(x, loc=0., scale = scale)
         derivative_log_density = lambda x: (np.exp(-x/scale)-1)/(scale*np.exp(-x/scale)+1)
->>>>>>> 9a3dda55
         # negative log density is (with \mu=0)
         # x/s + log(s) + 2 \log (1 + e(-x/s))
         grad_negative_log_density = lambda x: (1 - np.exp(-x / scale)) / ((1 + np.exp(-x / scale)) * scale)
