--- conflicted
+++ resolved
@@ -425,7 +425,6 @@
         observed_opt_state[subgrad_slice] = self.initial_subgrad[moving_inactive_variables]
 
         self.observed_opt_state = observed_opt_state
-<<<<<<< HEAD
 
         condition_linear = np.zeros((opt_linear.shape[0], self._active_groups.sum()+self._unpenalized_groups.sum()+condition_inactive_variables.sum()))
         inactive_condition_idx = np.nonzero(condition_inactive_variables)[0]
@@ -436,18 +435,6 @@
         for _i, _s in zip(inactive_condition_idx, subgrad_condition_idx):
             condition_linear[_i, _s] = 1.
 
-=======
-
-        condition_linear = np.zeros((opt_linear.shape[0], self._active_groups.sum()+self._unpenalized_groups.sum()+condition_inactive_variables.sum()))
-        inactive_condition_idx = np.nonzero(condition_inactive_variables)[0]
-        subgrad_condition_idx = range(self._active_groups.sum() + self._unpenalized.sum(),
-                            self._active_groups.sum() + self._unpenalized.sum() + condition_inactive_variables.sum())
-        subgrad_condition_slice = slice(self._active_groups.sum() + self._unpenalized.sum(),
-                              self._active_groups.sum() + self._unpenalized.sum() + condition_inactive_variables.sum())
-        for _i, _s in zip(inactive_condition_idx, subgrad_condition_idx):
-            condition_linear[_i, _s] = 1.
-
->>>>>>> c79de1d1
         new_offset = condition_linear[:,subgrad_condition_slice].dot(self.initial_subgrad[condition_inactive_variables]) + opt_offset
 
 
@@ -496,26 +483,6 @@
         if not self._setup:
             raise ValueError('setup_sampler should be called before using this function')
 
-<<<<<<< HEAD
-        p = self.p
-        weights = np.zeros(p)
-
-        if self.inactive_marginal_groups.sum()>0:
-            full_state_plus = full_state+np.multiply(self.limits_marginal_groups, np.array(self.inactive_marginal_groups, np.float))
-            full_state_minus = full_state-np.multiply(self.limits_marginal_groups, np.array(self.inactive_marginal_groups, np.float))
-
-
-        def fraction(full_state_plus, full_state_minus, inactive_marginal_groups):
-            return (np.divide(self.randomization._pdf(full_state_plus) - self.randomization._pdf(full_state_minus),
-                   self.randomization._cdf(full_state_plus) - self.randomization._cdf(full_state_minus)))[inactive_marginal_groups]
-
-        if self.inactive_marginal_groups.sum()>0:
-            weights[self.inactive_marginal_groups] = fraction(full_state_plus, full_state_minus, self.inactive_marginal_groups)
-        weights[~self.inactive_marginal_groups] = self.randomization._derivative_log_density(full_state)[~self.inactive_marginal_groups]
-
-        return -weights
-
-=======
         if self._marginalize_subgradient:
             p = self.p
             weights = np.zeros(p)
@@ -536,7 +503,6 @@
             return -weights
         else:
             return query.construct_weights(self, full_state)
->>>>>>> c79de1d1
 
 def restricted_Mest(Mest_loss, active, solve_args={'min_its':50, 'tol':1.e-10}):
 
