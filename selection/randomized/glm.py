--- conflicted
+++ resolved
@@ -5,11 +5,9 @@
 
 from .M_estimator import restricted_Mest, M_estimator
 from .greedy_step import greedy_score_step
-<<<<<<< HEAD
-=======
 from .threshold_score import threshold_score
+
 from regreg.api import glm
->>>>>>> 63c690f8
 
 def pairs_bootstrap_glm(glm_loss, 
                         active, 
