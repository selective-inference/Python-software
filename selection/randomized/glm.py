import functools # for bootstrap partial mapping

import numpy as np

from .M_estimator import restricted_Mest, M_estimator
from .greedy_step import greedy_score_step
from regreg.api import glm

def pairs_bootstrap_glm(glm_loss, 
                        active, 
                        beta_full=None, 
                        inactive=None, 
                        scaling=1.,
                        solve_args={'min_its':50, 'tol':1.e-10}):
    """
    pairs bootstrap of (beta_hat_active, -grad_inactive(beta_hat_active))
    """
    X, Y = glm_loss.data

    if beta_full is None:
        beta_active = restricted_Mest(glm_loss, active, solve_args=solve_args)
        beta_full = np.zeros(glm_loss.shape)
        beta_full[active] = beta_active
    else:
        beta_active = beta_full[active]

    X_active = X[:,active]

    nactive = active.sum()
    ntotal = nactive

    if inactive is not None:
        X_inactive = X[:,inactive]
        ntotal += inactive.sum()

    _bootW = np.diag(glm_loss.saturated_loss.hessian(X_active.dot(beta_active)))
    _bootQ = X_active.T.dot(_bootW.dot(X_active))
    _bootQinv = np.linalg.inv(_bootQ)
    if inactive is not None:
        _bootC = X_inactive.T.dot(_bootW.dot(X_active))
        _bootI = _bootC.dot(_bootQinv)

    nactive = active.sum()
    if inactive is not None:
        X_full = np.hstack([X_active,X_inactive])
        beta_overall = np.zeros(X_full.shape[1])
        beta_overall[:nactive] = beta_active
    else:
        X_full = X_active
        beta_overall = beta_active

    _boot_mu = lambda X_full: glm_loss.saturated_loss.smooth_objective(X_full.dot(beta_overall), 'grad') + Y

    if ntotal > nactive:
        observed = np.hstack([beta_active, -glm_loss.smooth_objective(beta_full, 'grad')[inactive]])
    else:
        observed = beta_active

    # scaling is a lipschitz constant for a gradient squared
    _sqrt_scaling = np.sqrt(scaling)

    def _boot_score(indices):
        X_star = X_full[indices]
        Y_star = Y[indices]
        score = X_star.T.dot(Y_star - _boot_mu(X_star))
        result = np.zeros(ntotal)
        result[:nactive] = _bootQinv.dot(score[:nactive])
        if ntotal > nactive:
            result[nactive:] = score[nactive:] - _bootI.dot(score[:nactive])
        result[:nactive] *= _sqrt_scaling
        result[nactive:] /= _sqrt_scaling
        return result

    observed[:nactive] *= _sqrt_scaling
    observed[nactive:] /= _sqrt_scaling

    return _boot_score, observed

def _parametric_cov_glm(glm_loss,
                        active,
                        beta_full=None,
                        inactive=None,
                        solve_args={'min_its': 50, 'tol': 1.e-10}):
    X, Y = glm_loss.data
    n, p = X.shape

    if beta_full is None:
        beta_active = restricted_Mest(glm_loss, active, solve_args=solve_args)
        beta_full = np.zeros(glm_loss.shape)
        beta_full[active] = beta_active
    else:
        beta_active = beta_full[active]

    X_active = X[:, active]

    nactive = active.sum()
    ntotal = nactive

    if inactive is not None:
        X_inactive = X[:, inactive]
        ntotal += inactive.sum()

    _bootW = np.diag(glm_loss.saturated_loss.hessian(X_active.dot(beta_active)))
    _bootQ = X_active.T.dot(_bootW.dot(X_active))
    _bootQinv = np.linalg.inv(_bootQ)
    if inactive is not None:
        _bootC = X_inactive.T.dot(_bootW.dot(X_active))
        _bootI = _bootC.dot(_bootQinv)

    nactive = active.sum()

    mat = np.zeros((p, n))
    mat[:nactive, :] = _bootQinv.dot(X_active.T)
    if ntotal>nactive:
        mat1 = np.dot(np.dot(_bootW, X_active), np.dot(_bootQinv, X_active.T))
        mat[nactive:, :] = X[:, inactive].T.dot(np.identity(n) - mat1)

    Sigma_full = np.dot(mat, np.dot(_bootW, mat.T))
    return Sigma_full

def pairs_inactive_score_glm(glm_loss, active, beta_active, scaling=1.):

    """
    Bootstrap inactive score at \bar{\beta}_E

    Will be used with forward stepwise.
    """
    inactive = ~active
    beta_full = np.zeros(glm_loss.shape)
    beta_full[active] = beta_active

    _full_boot_score = pairs_bootstrap_glm(glm_loss, 
                                           active, 
                                           beta_full=beta_full,
                                           inactive=inactive,
                                           scaling=scaling)[0]
    nactive = active.sum()
    def _boot_score(indices):
        return _full_boot_score(indices)[nactive:]

    return _boot_score

class glm_group_lasso(M_estimator):

    def setup_sampler(self, scaling=1., solve_args={'min_its':50, 'tol':1.e-10}):
        print scaling, 'scaling'
        M_estimator.setup_sampler(self, scaling=scaling, solve_args=solve_args)

        bootstrap_score = pairs_bootstrap_glm(self.loss,
                                              self.overall, 
                                              beta_full=self._beta_full,
<<<<<<< HEAD
                                              inactive=self.inactive,
                                              scaling=scaling)[0]
        return bootstrap_score

    def data_splitting(self, stage_one, solve_args={'min_its':50, 'tol':1.e-10}):
        # fit model with a fraction of data
        # if X has IID rows scaled by n^{-1/2} then the
        # penalty does not need to be adjusted!

        # needs a covariance estimate

        X, Y = self.loss.data
        n, p = X.shape
        stage_two = np.ones(n, np.bool)
        stage_two[stage_one] = False

        n2 = stage_two.sum()
        n1 = n - n2

        stage_one = 1 - stage_two # now boolean

        old_weights = self.loss.saturated_loss.case_weights
        self.loss.saturated_loss.case_weights = stage_one

        problem = rr.simple_problem(self.loss, penalty)
        initial_soln = problem.solve(self._random_term, **solve_args)
        
=======
                                              inactive=self.inactive)[0]

        return bootstrap_score

class glm_group_lasso_parametric(M_estimator):

    # this setup_sampler returns only the active set

    def setup_sampler(self):
        M_estimator.setup_sampler(self)
        return self.overall
>>>>>>> a107740f


class glm_greedy_step(greedy_score_step):

    def setup_sampler(self, scaling=1., solve_args={'min_its':50, 'tol':1.e-10}):
        greedy_score_step.setup_sampler(self, scaling=scaling, solve_args=solve_args)

        bootstrap_score = pairs_inactive_score_glm(self.loss, 
                                                   self.active,
                                                   self.beta_active,
                                                   scaling=scaling)
        return bootstrap_score


class fixedX_group_lasso(M_estimator):

    def __init__(self, X, Y, epsilon, penalty, randomization, solve_args={'min_its':50, 'tol':1.e-10}):
        loss = glm.gaussian(X, Y)
        M_estimator.__init__(self,
                             loss, 
                             epsilon, 
                             penalty, 
                             randomization, solve_args=solve_args)

    def setup_sampler(self):
        M_estimator.setup_sampler(self)

        X, Y = self.loss.data

        bootstrap_score = resid_bootstrap(self.loss,
                                          self.overall, 
                                          self.inactive)[0]
        return bootstrap_score

# Methods to form appropriate covariances

def bootstrap_cov(sampler, boot_target, cross_terms=(), nsample=2000):
    """
    m out of n bootstrap

    returns estimates of covariance matrices: boot_target with itself,
    and the blocks of (boot_target, boot_other) for other in cross_terms

    """

    _mean_target = 0.
    if len(cross_terms) > 0:
        _mean_cross = [0.] * len(cross_terms)
        _outer_cross = [0.] * len(cross_terms)
    _outer_target = 0.

    for _ in range(nsample):
        indices = sampler()
        _boot_target = boot_target(indices)

        _mean_target += _boot_target
        _outer_target += np.multiply.outer(_boot_target, _boot_target)

        for i, _boot in enumerate(cross_terms):
            _boot_sample = _boot(indices)
            _mean_cross[i] += _boot_sample
            _outer_cross[i] += np.multiply.outer(_boot_target, _boot_sample)

    _mean_target /= nsample
    _outer_target /= nsample

    for i in range(len(cross_terms)):
        _mean_cross[i] /= nsample
        _outer_cross[i] /= nsample

    _cov_target = _outer_target - np.multiply.outer(_mean_target, _mean_target)
    return [_cov_target] + [_o - np.multiply.outer(_mean_target, _m) for _m, _o in zip(_mean_cross, _outer_cross)]

def glm_nonparametric_bootstrap(m, n):
    """
    The m out of n bootstrap.
    """
    return functools.partial(bootstrap_cov, lambda: np.random.choice(n, size=(m,), replace=True))

def resid_bootstrap(gaussian_loss,
                    active,
                    inactive=None,
                    scaling=1.):

    X, Y = gaussian_loss.data
    X_active = X[:,active]

    nactive = active.sum()
    ntotal = nactive

    if inactive is not None:
        X_inactive = X[:,inactive]
        ntotal += inactive.sum()

    X_active_inv = np.linalg.pinv(X_active)
    beta_active = X_active_inv.dot(Y)

    if ntotal > nactive:
        beta_full = np.zeros(X.shape[1])
        beta_full[active] = beta_active
        observed = np.hstack([beta_active, -gaussian_loss.smooth_objective(beta_full, 'grad')[inactive]])
    else:
        observed = beta_active

    if ntotal > nactive:
        X_inactive = X[:,inactive]
        X_inactive_resid = X_inactive - X_active.dot(X_active_inv.dot(X_inactive))

    _sqrt_scaling = np.sqrt(scaling)

    def _boot_score(Y_star):
        beta_hat = X_active_inv.dot(Y_star)
        result = np.zeros(ntotal)
        result[:nactive] = beta_hat
        if ntotal > nactive:
            result[nactive:] = X_inactive_resid.T.dot(Y_star)
        result[:nactive] *= _sqrt_scaling
        result[nactive:] /= _sqrt_scaling
        return result

    return _boot_score, observed

def parametric_cov(glm_loss, target_with_linear_func, cross_terms=(),
                   solve_args={'min_its':50, 'tol':1.e-10}):
    # cross_terms are different active sets

    target, linear_func = target_with_linear_func
    linear_funcT = linear_func.T

<<<<<<< HEAD
    def setup_sampler(self, scaling=1., solve_args={'min_its':50, 'tol':1.e-10}):
        M_estimator.setup_sampler(self, scaling=scaling, solve_args=solve_args)
=======
    X, Y = glm_loss.data
    n, p = X.shape
>>>>>>> a107740f

    def _WQ(active):
        beta_active = restricted_Mest(glm_loss, active, solve_args=solve_args)
        W = glm_loss.saturated_loss.hessian(X[:,active].dot(beta_active))
        return W

<<<<<<< HEAD
        bootstrap_score = resid_bootstrap(self.loss,
                                          self.overall, 
                                          self.inactive,
                                          scaling=scaling)[0]
        return bootstrap_score
=======
    # weights and Q at the target
    W_T = _WQ(target)
    X_T = X[:,target]
    XW_T = W_T[:, None] * X_T
    Q_T_inv = np.linalg.inv(X_T.T.dot(XW_T))

    covariances = [linear_func.dot(Q_T_inv).dot(linear_funcT)]

    for cross in cross_terms:
        # the covariances are for (\bar{\beta}_{C}, N_C) -- C for cross
        X_C = X[:, cross]
        X_IT = X[:, ~cross].T
        Q_C_inv = np.linalg.inv(X_C.T.dot(W_T[:, None] * X_C))
        beta_block = Q_C_inv.dot(X[:, cross].T.dot(XW_T)).dot(Q_T_inv)
        null_block = X_IT.dot(XW_T) - X_IT.dot(W_T[:, None] * X_C).dot(Q_C_inv).dot(X[:, cross].T.dot(XW_T))
        null_block = null_block.dot(Q_T_inv)

        covariances.append(np.vstack([beta_block, null_block]).dot(linear_funcT).T)

    return covariances

def glm_parametric_covariance(glm_loss, solve_args={'min_its':50, 'tol':1.e-10}):
    """
    The m out of n bootstrap.
    """
    return functools.partial(parametric_cov, glm_loss, solve_args=solve_args)
>>>>>>> a107740f
<|MERGE_RESOLUTION|>--- conflicted
+++ resolved
@@ -149,35 +149,6 @@
         bootstrap_score = pairs_bootstrap_glm(self.loss,
                                               self.overall, 
                                               beta_full=self._beta_full,
-<<<<<<< HEAD
-                                              inactive=self.inactive,
-                                              scaling=scaling)[0]
-        return bootstrap_score
-
-    def data_splitting(self, stage_one, solve_args={'min_its':50, 'tol':1.e-10}):
-        # fit model with a fraction of data
-        # if X has IID rows scaled by n^{-1/2} then the
-        # penalty does not need to be adjusted!
-
-        # needs a covariance estimate
-
-        X, Y = self.loss.data
-        n, p = X.shape
-        stage_two = np.ones(n, np.bool)
-        stage_two[stage_one] = False
-
-        n2 = stage_two.sum()
-        n1 = n - n2
-
-        stage_one = 1 - stage_two # now boolean
-
-        old_weights = self.loss.saturated_loss.case_weights
-        self.loss.saturated_loss.case_weights = stage_one
-
-        problem = rr.simple_problem(self.loss, penalty)
-        initial_soln = problem.solve(self._random_term, **solve_args)
-        
-=======
                                               inactive=self.inactive)[0]
 
         return bootstrap_score
@@ -189,7 +160,6 @@
     def setup_sampler(self):
         M_estimator.setup_sampler(self)
         return self.overall
->>>>>>> a107740f
 
 
 class glm_greedy_step(greedy_score_step):
@@ -319,26 +289,14 @@
     target, linear_func = target_with_linear_func
     linear_funcT = linear_func.T
 
-<<<<<<< HEAD
-    def setup_sampler(self, scaling=1., solve_args={'min_its':50, 'tol':1.e-10}):
-        M_estimator.setup_sampler(self, scaling=scaling, solve_args=solve_args)
-=======
     X, Y = glm_loss.data
     n, p = X.shape
->>>>>>> a107740f
 
     def _WQ(active):
         beta_active = restricted_Mest(glm_loss, active, solve_args=solve_args)
         W = glm_loss.saturated_loss.hessian(X[:,active].dot(beta_active))
         return W
 
-<<<<<<< HEAD
-        bootstrap_score = resid_bootstrap(self.loss,
-                                          self.overall, 
-                                          self.inactive,
-                                          scaling=scaling)[0]
-        return bootstrap_score
-=======
     # weights and Q at the target
     W_T = _WQ(target)
     X_T = X[:,target]
@@ -365,4 +323,3 @@
     The m out of n bootstrap.
     """
     return functools.partial(parametric_cov, glm_loss, solve_args=solve_args)
->>>>>>> a107740f
