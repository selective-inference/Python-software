"""
In this module, we implement forward stepwise model selection for $K$ steps.

The main goal of this is to produce a set of linear inequality constraints satisfied by
$y$ after $K$ steps.

"""

import numpy as np
import scipy.sparse
from scipy.stats import norm as ndist

# local imports 

from .affine import constraints
from .chisq import quadratic_test

DEBUG = False

class projection(object):

    """
    A projection matrix, U an orthonormal basis of the column space.
    
    Warning: we do not check if U has orthonormal columns. 

    This can be enforced by calling the `orthogonalize` method
    which returns a new instance.
    
    """
    def __init__(self, U):
        self.U = U

    def __call__(self, Z, rank=None):
        if rank is None:
            return np.dot(self.U, np.dot(self.U.T, Z))
        else:
            return np.dot(self.U[:,:rank], np.dot(self.U.T[:rank], Z))

    def stack(self, Unew):
        """
        Form a new projection matrix by hstack.

        Warning: no check is mode to ensure U has orthonormal columns.
        """
        return projection(np.hstack([self.U, Unew]))

    def orthogonalize(self):
        """
        Force columns to be orthonormal.
        """
        return projection(np.linalg.svd(self.U, full_matrices=False)[0])

class forward_stepwise(object):

    """
    Centers columns of X!
    """

    def __init__(self, X, Y, 
                 subset=None,
                 covariance=None):
        if subset is None:
            subset = np.ones(Y.shape[0], np.bool)
        self.X = X.copy()[subset]
        self.X -= self.X.mean(0)[None,:]
        self.Y = Y.copy()[subset]
        self.Y -= self.Y.mean()
        self.P = [None] # residual forming projections
        self.A = None
        self.variables = []
        self.signs = []
        if covariance is None:
            covariance = np.identity(self.X.shape[0])
        self.covariance = covariance

    def __iter__(self):
        return self

    def next(self):
        """
        Take one step of forward stepwise.
        Internally, this has the effect of: 

        * adding a new (lowrank) projection to `self.P`, 
        
        * adding a new variable to `self.variables`

        * adding a certain number of rows to `self.A`

        * signs are also tracked (unnecessarily for the moment) in `self.signs`

        The multiplication `np.dot(self.A, eta)` can be made more 
        efficient because the projections are just a list of 
        Gram-Schmidt orthogonalized vectors.

        """
        P = self.P[-1]
        
        X, Y = self.X, self.Y
        n, p = self.X.shape

        if P is None: # first step
            U = np.dot(X.T, Y)
            scale = np.sqrt((X**2).sum(0))
            idx = np.argmax(np.fabs(U) / scale)
            sign = np.sign(U[idx])
            Unew = X[:,idx] / scale[idx]
            Pnew = projection(Unew.reshape((-1,1)))
            self.As = [canonicalA(X, Y, idx, sign, scale=scale)]
            self.A = self.As[0]
            self.variables.append(idx)
            self.signs.append(sign)
        else:
            RY = Y-P(Y)
            RX = X-P(X)
            keep = np.ones(p, np.bool)
            keep[self.variables] = 0
            RX = RX[:,keep]

            scale = np.sqrt((RX**2).sum(0))
            U = np.dot(RX.T, RY)
            idx = np.argmax(np.fabs(U) / scale)

            sign = np.sign(U[idx])
            self.variables.append(np.arange(p)[keep][idx])
            self.signs.append(sign)
            Unew = RX[:,idx] / scale[idx]
            Pnew = P.stack(Unew.reshape((-1,1)))
            newA = canonicalA(RX, RY, idx, sign, scale=scale)
            self.As.append(newA)
            if DEBUG:
                print np.linalg.norm(np.dot(newA, Y) - np.dot(newA, RY)), 'should be 0'
                print np.linalg.norm(P(newA.T)), np.linalg.norm(P(RX)), 'newA'
            self.A = np.vstack([self.A, newA])

        if DEBUG:
            Pother = np.linalg.svd(X[:,self.variables], full_matrices=0)[0]
            print np.linalg.norm(Pother - Pnew(Pother)), 'Pnorm'
            print self.variables, 'selected variables'
            print self.signs, 'signs'
            print self.A.shape, 'A shape'
            print np.dot(self.A, Y).max(), 'should be nonpositive'

        self.P.append(Pnew)

    @property
    def constraints(self):
        return constraints(self.A, np.zeros(self.A.shape[0]), 
                           covariance=self.covariance)

    # pivots we might care about

<<<<<<< HEAD
=======
    def model_intervals(self, which_step, sigma, alpha=0.05, UMAU=False):
        """
        Compute selection intervals for
        a given step of forward stepwise.

        Parameters
        ----------

        which_step : int
            Which step of forward stepwise.

        sigma : float
            Standard deviation of noise.

        alpha : float
            1 - confidence level for intervals.

        UMAU : bool
            Use UMAU intervals or equal-tailed intervals?

        Returns
        -------

        intervals : list
             List of (variable, LS_direction, LS_estimate, interval)
             where LS_direction is the vector that computes this variables
             least square coefficient in the current model, and LS_estimate
             is sum(LS_estimate * self.Y).

        """
        C = self.constraints
        old_cov = C.covariance
        C.covariance = sigma**2 * np.identity(self.Y.shape[0])
        intervals = []
        LSfunc = np.linalg.pinv(self.X[:,self.variables[:which_step]])
        for i in range(LSfunc.shape[0]):
            eta = LSfunc[i]
            _interval = C.interval(eta, self.Y,
                                   alpha=alpha,
                                   UMAU=UMAU)
            intervals.append((self.variables[i], eta, 
                              (eta*self.Y).sum(), 
                              _interval))
        C.covariance = old_cov
        return intervals

    def model_pivots(self, which_step, sigma):
        """
        Compute two-sided pvalues for each coefficient
        in a given step of forward stepwise.

        Parameters
        ----------
>>>>>>> 48c02fe8

        which_step : int
            Which step of forward stepwise.

        sigma : float
            Standard deviation of noise.

        Returns
        -------

        pivots : list
             List of (variable, pvalue)
             for selected model.

        """
        pivots = []
        LSfunc = np.linalg.pinv(self.X[:,self.variables[:which_step]])
        for i in range(LSfunc.shape[0]):
<<<<<<< HEAD
            pivots.append((self.variables[i],
                           self.constraints.pivot(LSfunc[i], self.Y)))
        return pivots

    def model_intervals(self, which_step):
        intervals = []
        LSfunc = np.linalg.pinv(self.X[:,self.variables[:which_step]])
        for i in range(LSfunc.shape[0]):
            intervals.append((self.variables[i],) + \
                tuple(self.constraints.interval(LSfunc[i], self.Y)))
        return intervals

    def model_quadratic(self, which_step):
=======
            pivots.append((self.variables[i], self.constraints.pivot(LSfunc[i], self.Y, alternative='twosided')))
        return pivots

    def model_quadratic(self, which_step, sigma):
>>>>>>> 48c02fe8
        LSfunc = np.linalg.pinv(self.X[:,self.variables[:which_step]])
        P_LS = np.linalg.svd(LSfunc, full_matrices=False)[2]
        return quadratic_test(self.Y, P_LS, self.constraints)

def canonicalA(RX, RY, idx, sign, scale=None):
    """
    The canonical set of inequalities for a step of forward stepwise.
    These encode that 
    `sign*np.dot(RX.T[idx],RY)=np.fabs(np.dot(RX,RY)).max()` which is
    $\|RX^TRY\|_{\infty}$.

    Parameters
    ==========

    RX : `np.array((n,p))`

    RY : `np.array(n)`

    idx : `int`
        Maximizing index of normalized `np.fabs(np.dot(RX.T,RY))` where normalization
        is left multiplication by a diagonal matrix
        represented  by `scale` and is generally such that each row of `RX.T` has $\ell_2$
        norm of 1. 

    sign : `[-1,1]`

    scale : `np.array(p)`
        A diagonal matrix to apply before computing the $\ell_{\infty}$ norm.

    """

    n, p = RX.shape

    if scale is None:
        scale = np.ones(p)

    A0 = np.vstack([np.diag(1./scale), np.diag(-1./scale)])
    v = np.zeros(p)
    v[idx] = sign/scale[idx]
    A = v[None,:] - A0

    U = np.dot(A0, np.dot(RX.T, RY))
    if DEBUG:
        if sign > 0:
            print np.fabs(U).max(), U[idx], 'should match'
        else:
            print np.fabs(U).max(), U[idx+p], 'should match'

    keep = np.ones(2*p, np.bool)
    if sign > 0:
        keep[idx] = 0
    else:
        keep[idx+p] = 0

    A = A[keep]

    V = np.dot(A, RX.T)
    return -V
<|MERGE_RESOLUTION|>--- conflicted
+++ resolved
@@ -149,11 +149,7 @@
         return constraints(self.A, np.zeros(self.A.shape[0]), 
                            covariance=self.covariance)
 
-    # pivots we might care about
-
-<<<<<<< HEAD
-=======
-    def model_intervals(self, which_step, sigma, alpha=0.05, UMAU=False):
+    def model_intervals(self, which_step, alpha=0.05, UMAU=False):
         """
         Compute selection intervals for
         a given step of forward stepwise.
@@ -184,8 +180,6 @@
 
         """
         C = self.constraints
-        old_cov = C.covariance
-        C.covariance = sigma**2 * np.identity(self.Y.shape[0])
         intervals = []
         LSfunc = np.linalg.pinv(self.X[:,self.variables[:which_step]])
         for i in range(LSfunc.shape[0]):
@@ -196,17 +190,15 @@
             intervals.append((self.variables[i], eta, 
                               (eta*self.Y).sum(), 
                               _interval))
-        C.covariance = old_cov
         return intervals
 
-    def model_pivots(self, which_step, sigma):
+    def model_pivots(self, which_step, alternative='greater'):
         """
         Compute two-sided pvalues for each coefficient
         in a given step of forward stepwise.
 
         Parameters
         ----------
->>>>>>> 48c02fe8
 
         which_step : int
             Which step of forward stepwise.
@@ -225,26 +217,12 @@
         pivots = []
         LSfunc = np.linalg.pinv(self.X[:,self.variables[:which_step]])
         for i in range(LSfunc.shape[0]):
-<<<<<<< HEAD
             pivots.append((self.variables[i],
-                           self.constraints.pivot(LSfunc[i], self.Y)))
+                           self.constraints.pivot(LSfunc[i], self.Y,
+                                                  alternative=alternative)))
         return pivots
 
-    def model_intervals(self, which_step):
-        intervals = []
-        LSfunc = np.linalg.pinv(self.X[:,self.variables[:which_step]])
-        for i in range(LSfunc.shape[0]):
-            intervals.append((self.variables[i],) + \
-                tuple(self.constraints.interval(LSfunc[i], self.Y)))
-        return intervals
-
     def model_quadratic(self, which_step):
-=======
-            pivots.append((self.variables[i], self.constraints.pivot(LSfunc[i], self.Y, alternative='twosided')))
-        return pivots
-
-    def model_quadratic(self, which_step, sigma):
->>>>>>> 48c02fe8
         LSfunc = np.linalg.pinv(self.X[:,self.variables[:which_step]])
         P_LS = np.linalg.svd(LSfunc, full_matrices=False)[2]
         return quadratic_test(self.Y, P_LS, self.constraints)
