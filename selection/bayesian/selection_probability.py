import numpy as np
from scipy.optimize import minimize

SMALL = 10**(-10)
def nonnegative_barrier(z):
    z = np.maximum(z, SMALL)
    return np.log(1.+(1./z)).sum()

def cube_barrier_log_coord(z, lam):
    _diff = z - lam
    _sum = z + lam
<<<<<<< HEAD
    if -lam + np.power(10, -10) < z < lam - np.power(10, -10):
        return -np.log(-_diff)-np.log(_sum)+(2*np.log(lam))
=======
    if -lam + SMALL < z < lam - SMALL:
        return -np.log(_diff)-np.log(_sum)+(2*np.log(lam))
>>>>>>> e2e2d710
    else:
        return (2 * np.log(1. / SMALL))+(2*np.log(lam))

def cube_barrier_softmax_coord(z, lam):
    _diff = z - lam
    _sum = z + lam
    if -lam + SMALL < z < lam - SMALL:
        return np.log((_diff - 1.) * (_sum + 1.) / (_diff * _sum))
    else:
        return 2 * np.log(1+1./SMALL)

def cube_barrier_softmax(z, lagrange):
    _diff = z - lagrange
    _sum = z + lagrange
    violations = ((_diff >= 0).sum() + (_sum <= 0).sum() > 0)
    if violations == 0:
        return np.log((_diff - 1.) * (_sum + 1.) / (_diff * _sum)).sum()
    else:
<<<<<<< HEAD
        return  z.shape[0] * np.log(1 + (10 ** 10))
=======
        return  z.shape[0] * np.log(1 + 1. / SMALL)
>>>>>>> e2e2d710

class selection_probability_methods():
    def __init__(self,
                 X,
                 feasible_point,
                 active,
                 active_signs,
                 lagrange,
                 mean_parameter,  # in R^n
                 noise_variance,
                 rand_variance,
                 epsilon):
        n, p = X.shape
        E = active.sum()

        self.mean_parameter = np.squeeze(mean_parameter)

        self.active = active
        self.noise_variance = noise_variance

        self.rand_variance = rand_variance
        self.inactive_lagrange = lagrange[~active]
        self.active_lagrange = lagrange[active]
        self.initial = np.zeros(n + E, )
        self.initial[n:] = feasible_point
        self.feasible_point = feasible_point
        self.active = active

        self.opt_vars = np.zeros(n + E, bool)
        self.opt_vars[n:] = 1

        X_E = self.X_E = X[:, active]
        B = X.T.dot(X_E)

        B_E = B[active]
        B_mE = B[~active]

        self.A_active = np.hstack([-X[:, active].T, (B_E + epsilon * np.identity(E)) * active_signs[None, :]])
        self.A_inactive = np.hstack([-X[:, ~active].T, (B_mE * active_signs[None, :])])

        self.offset_active = active_signs * lagrange[active]
        self.inactive_subgrad = np.zeros(p - E)

        append = np.zeros((p,p-E))
        append[E:,:] = np.identity(p-E)
        B_p = self.B_p = np.hstack([np.vstack([self.A_active[:,n:],self.A_inactive[:,n:]]),append])
        self.X = X

        self.B_slice = B_p[:E,:]

        self.cube_bool = np.zeros(p, np.bool)
        self.cube_bool[E:] = 1

        self.mean_offset = np.true_divide(self.mean_parameter, self.noise_variance)\
                           + np.true_divide(np.dot(self.X_E, self.offset_active),self.rand_variance)

    def objective(self, param):

        f_like = self.likelihood(param)

        f_nonneg = self.nonneg(param)

        f_active_conj = self.active_conjugate_objective(param)

        conjugate_value_i = self.cube_problem(param, method="softmax_barrier")

        return f_nonneg + f_like + f_active_conj + conjugate_value_i

    def minimize_scipy(self):

        bounds = []
        for i in range(self.opt_vars.shape[0]):
            if self.opt_vars[i]:
                bounds.append((0, np.inf))
            else:
                bounds.append((-np.inf, np.inf))
        res = minimize(self.objective, x0=self.initial, bounds=bounds)
<<<<<<< HEAD
=======
        self._bounds = bounds
>>>>>>> e2e2d710
        return res.fun, res.x

    def objective_p(self,param):

        Sigma = np.true_divide(np.identity(self.X.shape[0]), self.noise_variance) + np.true_divide(
            np.dot(self.X, self.X.T), self.rand_variance)

        Sigma_inv = np.linalg.inv(Sigma)

        Sigma_inter = np.true_divide(np.identity(self.X.shape[1]), self.rand_variance) - np.true_divide(np.dot(np.dot(
            self.X.T, Sigma_inv), self.X), self.rand_variance ** 2)

        arg_constant = np.dot(np.true_divide(np.dot(self.B_p.T, self.X.T), self.rand_variance), Sigma_inv)

        #if self.active.sum() ==1:
        #    linear_coef = np.dot(arg_constant,self.mean_offset)\
        #                  -np.true_divide(np.dot(self.B_slice.T,self.offset_active[:,None]),self.rand_variance)

        #else :
        linear_coef = np.dot(arg_constant, self.mean_offset) \
                      - np.true_divide(np.dot(self.B_slice.T, self.offset_active), self.rand_variance)

        quad_coef = np.dot(np.dot(self.B_p.T, Sigma_inter), self.B_p)

        const_coef = np.true_divide(np.dot(np.dot(self.mean_offset.T, Sigma_inv), self.mean_offset),2)

        cube_barrier = 0
        lam = self.active_lagrange[0]
        for i in range(param[self.cube_bool].shape[0]):
            cube_barrier += cube_barrier_softmax_coord((param[self.cube_bool])[i], lam)

        return np.true_divide(np.dot(np.dot(param.T, quad_coef), param), 2)- np.dot(param.T, linear_coef)\
               + nonnegative_barrier(param[~self.cube_bool])\
               - const_coef + cube_barrier
               #cube_barrier_softmax(param[self.cube_bool], self.inactive_lagrange)


    def minimize_scipy_p(self):

        initial_guess = np.zeros(self.X.shape[1])
        initial_guess[~self.cube_bool] = self.feasible_point
        lam = self.active_lagrange[0]
        bounds = []
        for i in range(self.cube_bool.shape[0]):
            if self.cube_bool[i]:
                bounds.append((-lam, lam))
            else:
                bounds.append((0, np.inf))
        res = minimize(self.objective_p, x0=initial_guess, bounds=bounds)
        return res.fun\
               + np.true_divide(np.dot(self.mean_parameter.T, self.mean_parameter), 2 * self.noise_variance)\
               + np.true_divide(np.dot(self.offset_active.T,self.offset_active), 2 * (self.rand_variance)),\
               res.x

    def active_conjugate_objective(self, param):
        f_active_conj = np.true_divide(np.linalg.norm(self.A_active.dot(param) + self.offset_active)**2,
                                       2 * self.rand_variance)
        return f_active_conj

    def likelihood(self, param):
        param = param[~self.opt_vars]
<<<<<<< HEAD
        f_like = np.true_divide(np.linalg.norm(param - self.mean_parameter) ** 2,2 * self.noise_variance)
=======
        f_like = np.true_divide(np.linalg.norm(param - self.mean_parameter) ** 2,
                                2 * self.noise_variance)
>>>>>>> e2e2d710
        return f_like

    def nonneg(self, param):
        return nonnegative_barrier(param[self.opt_vars])

    def cube_problem(self, param, method="softmax_barrier"):
        arg = self.A_inactive.dot(param)
        lam = self.active_lagrange[0]
        res_seq = []
        if method == "log_barrier":
            def obj_subgrad(u, mu):
                return (u * mu) + (np.true_divide(u ** 2, 2 * self.rand_variance))+\
                       (np.true_divide(mu ** 2, 2 * self.rand_variance)) + cube_barrier_log_coord(u, lam)

            for i in range(arg.shape[0]):
                mu = arg[i]
<<<<<<< HEAD
                bounds = [(-lam,lam)]
                res = minimize(obj_subgrad, x0=self.inactive_subgrad[i], args=mu, bounds=bounds)
=======
                res = minimize(obj_subgrad, x0=self.inactive_subgrad[i], args=mu, bounds=[(-lam,lam)])
                if np.fabs(res.x) > lam:
                    stop
>>>>>>> e2e2d710
                res_seq.append(res.fun)

            return np.sum(res_seq)

        elif method == "softmax_barrier":
            def obj_subgrad(u, mu):
                return (u * mu) + (np.true_divide(u ** 2, 2 * self.rand_variance))+\
                       (np.true_divide(mu ** 2, 2 * self.rand_variance)) + cube_barrier_softmax_coord(u, lam)

            for i in range(arg.shape[0]):
                mu = arg[i]
<<<<<<< HEAD
                bounds = [(-lam, lam)]
                res = minimize(obj_subgrad, x0=self.inactive_subgrad[i], args=mu, bounds=bounds)
=======
                res = minimize(obj_subgrad, x0=self.inactive_subgrad[i], args=mu, bounds=[(-lam,lam)])
                if np.fabs(res.x) > lam:
                    stop
>>>>>>> e2e2d710
                res_seq.append(res.fun)

            return np.sum(res_seq)














































<|MERGE_RESOLUTION|>--- conflicted
+++ resolved
@@ -9,13 +9,8 @@
 def cube_barrier_log_coord(z, lam):
     _diff = z - lam
     _sum = z + lam
-<<<<<<< HEAD
-    if -lam + np.power(10, -10) < z < lam - np.power(10, -10):
-        return -np.log(-_diff)-np.log(_sum)+(2*np.log(lam))
-=======
     if -lam + SMALL < z < lam - SMALL:
         return -np.log(_diff)-np.log(_sum)+(2*np.log(lam))
->>>>>>> e2e2d710
     else:
         return (2 * np.log(1. / SMALL))+(2*np.log(lam))
 
@@ -34,11 +29,7 @@
     if violations == 0:
         return np.log((_diff - 1.) * (_sum + 1.) / (_diff * _sum)).sum()
     else:
-<<<<<<< HEAD
-        return  z.shape[0] * np.log(1 + (10 ** 10))
-=======
         return  z.shape[0] * np.log(1 + 1. / SMALL)
->>>>>>> e2e2d710
 
 class selection_probability_methods():
     def __init__(self,
@@ -116,10 +107,7 @@
             else:
                 bounds.append((-np.inf, np.inf))
         res = minimize(self.objective, x0=self.initial, bounds=bounds)
-<<<<<<< HEAD
-=======
         self._bounds = bounds
->>>>>>> e2e2d710
         return res.fun, res.x
 
     def objective_p(self,param):
@@ -181,12 +169,8 @@
 
     def likelihood(self, param):
         param = param[~self.opt_vars]
-<<<<<<< HEAD
-        f_like = np.true_divide(np.linalg.norm(param - self.mean_parameter) ** 2,2 * self.noise_variance)
-=======
         f_like = np.true_divide(np.linalg.norm(param - self.mean_parameter) ** 2,
                                 2 * self.noise_variance)
->>>>>>> e2e2d710
         return f_like
 
     def nonneg(self, param):
@@ -198,38 +182,28 @@
         res_seq = []
         if method == "log_barrier":
             def obj_subgrad(u, mu):
-                return (u * mu) + (np.true_divide(u ** 2, 2 * self.rand_variance))+\
+                return (u * mu) + (np.true_divide(u ** 2, 2 * self.rand_variance)) + \
                        (np.true_divide(mu ** 2, 2 * self.rand_variance)) + cube_barrier_log_coord(u, lam)
 
             for i in range(arg.shape[0]):
                 mu = arg[i]
-<<<<<<< HEAD
-                bounds = [(-lam,lam)]
-                res = minimize(obj_subgrad, x0=self.inactive_subgrad[i], args=mu, bounds=bounds)
-=======
-                res = minimize(obj_subgrad, x0=self.inactive_subgrad[i], args=mu, bounds=[(-lam,lam)])
+                res = minimize(obj_subgrad, x0=self.inactive_subgrad[i], args=mu, bounds=[(-lam, lam)])
                 if np.fabs(res.x) > lam:
                     stop
->>>>>>> e2e2d710
                 res_seq.append(res.fun)
 
             return np.sum(res_seq)
 
         elif method == "softmax_barrier":
             def obj_subgrad(u, mu):
-                return (u * mu) + (np.true_divide(u ** 2, 2 * self.rand_variance))+\
+                return (u * mu) + (np.true_divide(u ** 2, 2 * self.rand_variance)) + \
                        (np.true_divide(mu ** 2, 2 * self.rand_variance)) + cube_barrier_softmax_coord(u, lam)
 
             for i in range(arg.shape[0]):
                 mu = arg[i]
-<<<<<<< HEAD
-                bounds = [(-lam, lam)]
-                res = minimize(obj_subgrad, x0=self.inactive_subgrad[i], args=mu, bounds=bounds)
-=======
-                res = minimize(obj_subgrad, x0=self.inactive_subgrad[i], args=mu, bounds=[(-lam,lam)])
+                res = minimize(obj_subgrad, x0=self.inactive_subgrad[i], args=mu, bounds=[(-lam, lam)])
                 if np.fabs(res.x) > lam:
                     stop
->>>>>>> e2e2d710
                 res_seq.append(res.fun)
 
             return np.sum(res_seq)
