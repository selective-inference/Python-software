import numpy as np
from base import selective_loss
from regreg.smooth.glm import logistic_loss

class logistic_Xrandom(selective_loss):

    def __init__(self, X, y, 
                 coef=1., 
                 offset=None,
                 quadratic=None,
                 initial=None):
        selective_loss.__init__(self, X.shape[1],
                                coef=coef,
                                offset=offset,
                                quadratic=quadratic,
                                initial=initial)

        self.X = X.copy()
        self.y = y.copy()
        self._restricted_grad_beta = np.zeros(self.shape)
<<<<<<< HEAD
        #self._cov = np.dot(X.T,X)
=======
        self._loss = logistic_loss(self.X, self.y, coef=self.X.shape[0]/2.)
>>>>>>> 8dd17273

    def smooth_objective(self, beta, mode='both',
                         check_feasibility=False):

<<<<<<< HEAD
        _loss = logistic_loss(self.X, self.y, coef=self.X.shape[0]/2.)

        return _loss.smooth_objective(beta, mode=mode, check_feasibility=check_feasibility)
=======
        return self._loss.smooth_objective(beta, mode=mode, check_feasibility=check_feasibility)
>>>>>>> 8dd17273

    # this is something that regreg does not know about, i.e.
    # what is data and what is not...

    def fit_E(self, active, solve_args={'min_its':50, 'tol':1.e-10}):
        """
        Fits the logistic regression after seeing the active set, without penalty. 
        Calls the method bootstrap_covariance() to bootstrap the covariance matrix.
        
        Parameters:
        ----------
        active: the active set from fitting the logistic lasso

        solve_args: passed to regreg.simple_problem.solve

        Returns:
        --------
        Set self._beta_unpenalized which will be used in the covariance matrix calculation.
        """

        self.active = active
        if self.active.any():
            self.inactive = ~active
            X_E = self.X[:, self.active] 
            loss_E = logistic_loss(X_E, self.y)
            self._beta_unpenalized = loss_E.solve(**solve_args)
            self.bootstrap_covariance()
        else:
            raise ValueError("Empty active set.")


    def bootstrap_covariance(self):
        """
        Bootstrap the covariance matrix of the sufficient statistic $X^T y$,
        through the use of the restricted unpenalized solution to the 
        problem $\bar{beta}_E$.
        
        Set the "_cov" field to be the bootstrapped covariance matrix.
        """
        if not hasattr(self, "_beta_unpenalized"):
            raise ValueError("method fit_E has to be called before computing the covariance")

        if not hasattr(self, "_cov"):

            # nonparametric bootstrap for covariance of X^Ty

            X, y = self.X, self.y
            n, p = X.shape
            nsample = 2000

            def pi(X):
                w = np.exp(np.dot(X[:,self.active], self._beta_unpenalized))
                return w / (1 + w)

            _mean_cum = 0
            self._cov = np.zeros((p, p))
            
            for _ in range(nsample):
                indices = np.random.choice(n, size=(n,), replace=True)
                y_star = y[indices]
                X_star = X[indices]
                Z_star = np.dot(X_star.T, y_star - pi(X_star))
                _mean_cum += Z_star
                self._cov += np.multiply.outer(Z_star, Z_star)
            self._cov /= nsample
            _mean = _mean_cum / nsample
            self._cov -= np.multiply.outer(_mean, _mean)
            self._cov_pinv = np.linalg.pinv(self._cov)
            self.L = np.linalg.cholesky(self._cov)

    @property
    def covariance(self, doc="Covariance of sufficient statistic $X^Ty$."):
        if not hasattr(self, "_cov"):
            self.bootstrap_covariance()

        return self._cov

    def gradient(self, beta):
        """
        Gradient of smooth part restricted to active set
        """

        if not hasattr(self, "_cov"):
            self.bootstrap_covariance()

        g = -(data - np.dot(self._cov, beta)) 
        return g

<<<<<<< HEAD
    def hessian(self):  #, data, beta):
=======
    def hessian(self, beta):
>>>>>>> 8dd17273
        """
        hessian is constant in this case.
        """
        if not hasattr(self, "_cov"):
            self.bootstrap_covariance()

        return self._cov

    def setup_sampling(self, data, mean, linear_part, value):
        """
        Set up the sampling conditioning on the KKT constraints as well as
        the linear constraints C * data = d

        Parameters:
        ----------
        data: 
        The subject of the sampling. In this case the gradient of loss at 0.

        mean: \beta^0_E

        sigma: default to None in logistic lasso 

        linear_part: C

        value: d
        """

        self.accept_data = 0
        self.total_data = 0

        P = np.dot(linear_part.T, np.linalg.pinv(linear_part).T)
        I = np.identity(linear_part.shape[1])


        self.data = data 
        self.mean = mean
        
        
        self.R = I - P
        #print 'nonzeros in R', np.count_nonzero(self.R)
        self.P = P
        self.linear_part = linear_part


    def proposal(self, data):
        if not hasattr(self, "L"):
            self.bootstrap_covariance()

        n, p = self.X.shape
        stepsize = 1. / np.sqrt(p)
        #new = data + stepsize * np.dot(self.R, 
        #                               np.dot(self.L, np.random.standard_normal(p)))
        
        new = data + stepsize * np.dot(self.R, 
                                       np.random.standard_normal(p))
        #print 'data differ',  np.count_nonzero(data-new)
        log_transition_p = self.logpdf(new) - self.logpdf(data)
        return new, log_transition_p

    def logpdf(self, data):
        return -((data-self.mean) * self._cov_pinv.dot(data-self.mean)).sum() / 2

    def update_proposal(self, state, proposal, logpdf):
        pass







<|MERGE_RESOLUTION|>--- conflicted
+++ resolved
@@ -18,22 +18,12 @@
         self.X = X.copy()
         self.y = y.copy()
         self._restricted_grad_beta = np.zeros(self.shape)
-<<<<<<< HEAD
-        #self._cov = np.dot(X.T,X)
-=======
         self._loss = logistic_loss(self.X, self.y, coef=self.X.shape[0]/2.)
->>>>>>> 8dd17273
 
     def smooth_objective(self, beta, mode='both',
                          check_feasibility=False):
 
-<<<<<<< HEAD
-        _loss = logistic_loss(self.X, self.y, coef=self.X.shape[0]/2.)
-
-        return _loss.smooth_objective(beta, mode=mode, check_feasibility=check_feasibility)
-=======
         return self._loss.smooth_objective(beta, mode=mode, check_feasibility=check_feasibility)
->>>>>>> 8dd17273
 
     # this is something that regreg does not know about, i.e.
     # what is data and what is not...
@@ -122,11 +112,7 @@
         g = -(data - np.dot(self._cov, beta)) 
         return g
 
-<<<<<<< HEAD
     def hessian(self):  #, data, beta):
-=======
-    def hessian(self, beta):
->>>>>>> 8dd17273
         """
         hessian is constant in this case.
         """
