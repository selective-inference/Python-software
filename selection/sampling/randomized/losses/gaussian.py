--- conflicted
+++ resolved
@@ -48,11 +48,7 @@
         self.y = old_data
         return g
 
-<<<<<<< HEAD
     def hessian(self):#, data, beta):
-=======
-    def hessian(self, beta):
->>>>>>> 8dd17273
         if not hasattr(self, "_XTX"):
             self._XTX = np.dot(self.X.T, self.X)
         return self._XTX
