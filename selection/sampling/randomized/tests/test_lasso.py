--- conflicted
+++ resolved
@@ -1,21 +1,13 @@
 import numpy as np
 from scipy.stats import laplace, probplot, uniform
-<<<<<<< HEAD
-=======
-import matplotlib.pyplot as plt
->>>>>>> 8dd17273
 
 from selection.algorithms.lasso import instance
 import selection.sampling.randomized.api as randomized
 from pvalues import pval
 from matplotlib import pyplot as plt
 
-<<<<<<< HEAD
-def test_lasso(s=5, n=100, p=20):
-=======
 @np.testing.decorators.setastest(False)
 def test_lasso(s=5, n=100, p=50):
->>>>>>> 8dd17273
     
     X, y, _, nonzero, sigma = instance(n=n, p=p, random_signs=True, s=s, sigma=1.,rho=0)
     print 'sigma', sigma
@@ -50,11 +42,7 @@
 if __name__ == "__main__":
 
     P0, PA = [], []
-<<<<<<< HEAD
     for i in range(20):
-=======
-    for i in range(10):
->>>>>>> 8dd17273
         print "iteration", i
         p0, pA = test_lasso()
         P0.extend(p0); PA.extend(pA)
