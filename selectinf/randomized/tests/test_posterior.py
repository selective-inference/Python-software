import numpy as np
from selectinf.tests.instance import gaussian_instance
from selectinf.randomized.lasso import lasso, selected_targets
from selectinf.randomized.posterior_inference import posterior_inference_lasso


def test_Langevin(n=500,
                 p=100,
                 signal_fac=1.,
                 s=5,
                 sigma=3.,
                 rho=0.4,
                 randomizer_scale=1.,
                 prior_var = 100.):

    inst, const = gaussian_instance, lasso.gaussian
    signal = np.sqrt(signal_fac * 2 * np.log(p))

    X, Y, beta = inst(n=n,
                      p=p,
                      signal=signal,
                      s=s,
                      equicorrelated=False,
                      rho=rho,
                      sigma=sigma,
                      random_signs=True)[:3]

    n, p = X.shape

    sigma_ = np.std(Y)
    dispersion = np.linalg.norm(Y - X.dot(np.linalg.pinv(X).dot(Y))) ** 2 / (n - p)

    W = 1 * np.ones(X.shape[1]) * np.sqrt(2 * np.log(p)) * sigma_

    conv = const(X,
                 Y,
                 W,
                 randomizer_scale=randomizer_scale * dispersion)

    signs = conv.fit()
    nonzero = signs != 0

    beta_target = np.linalg.pinv(X[:, nonzero]).dot(X.dot(beta))

    (observed_target,
     cov_target,
     cov_target_score,
     alternatives) = selected_targets(conv.loglike,
                                      conv._W,
                                      nonzero,
                                      dispersion=dispersion)

<<<<<<< HEAD
=======
    _, inverse_info, _, _, _, _, log_ref = conv.selective_MLE(observed_target,
                                               cov_target,
                                               cov_target_score)

    adaptive_ = np.linalg.inv(np.linalg.inv(inverse_info) + np.identity(observed_target.shape[0])/ prior_var)

>>>>>>> fa23e890
    A_scaling = conv.sampler.affine_con.linear_part
    b_scaling = conv.sampler.affine_con.offset
    logdens_linear = conv.sampler.logdens_transform[0]

    posterior_inf = posterior_inference_lasso(observed_target,
                                              cov_target,
                                              cov_target_score,
                                              conv.observed_opt_state,
                                              conv.cond_mean,
                                              conv.cond_cov,
                                              logdens_linear,
                                              A_scaling,
                                              b_scaling,
<<<<<<< HEAD
                                              observed_target)
=======
                                              observed_target,
                                              log_ref, ## extra argument introduced for Gibbs update of sigma
                                              dispersion, ## scale back the likelihood if sigma is unknown
                                              prior_var ## prior var for the Gaussian prior
                                              )
>>>>>>> fa23e890

    samples = posterior_inf.langevin_sampler(nsample=2000, nburnin=200, proposal_scale=adaptive_, step=1)
    lci = np.percentile(samples, 5, axis=0)
    uci = np.percentile(samples, 95, axis=0)
    coverage = (lci < beta_target) * (uci > beta_target)
    length = uci - lci

<<<<<<< HEAD
    print("check ", coverage, length)
=======
    return np.mean(coverage), np.mean(length)

def test_instance():

    n, p, s = 500, 100, 5
    prior_var = 100.
    X = np.random.standard_normal((n, p))
    beta = np.zeros(p)
    #beta[:s] = np.sqrt(2 * np.log(p) / n)
    Y = X.dot(beta) + np.random.standard_normal(n)

    scale_ = np.std(Y)
    # uses noise of variance n * scale_ / 4 by default
    L = lasso.gaussian(X, Y, 3 * scale_ * np.sqrt(2 * np.log(p) * np.sqrt(n)))
    signs = L.fit()
    E = (signs != 0)

    M = E.copy()
    M[-3:] = 1
    dispersion = np.linalg.norm(Y - X[:, M].dot(np.linalg.pinv(X[:, M]).dot(Y))) ** 2 / (n - M.sum())
    (observed_target,
     cov_target,
     cov_target_score,
     alternatives) = selected_targets(L.loglike,
                                      L._W,
                                      M,
                                      dispersion=dispersion)

    print("check shapes", observed_target.shape, E.sum())
    _, inverse_info, _, _, _, _, log_ref = L.selective_MLE(observed_target,
                                                              cov_target,
                                                              cov_target_score)

    adaptive_ = np.linalg.inv(np.linalg.inv(inverse_info) + np.identity(observed_target.shape[0])/ prior_var)
    A_scaling = L.sampler.affine_con.linear_part
    b_scaling = L.sampler.affine_con.offset
    logdens_linear = L.sampler.logdens_transform[0]

    posterior_inf = posterior_inference_lasso(observed_target,
                                              cov_target,
                                              cov_target_score,
                                              L.observed_opt_state,
                                              L.cond_mean,
                                              L.cond_cov,
                                              logdens_linear,
                                              A_scaling,
                                              b_scaling,
                                              observed_target,
                                              log_ref,
                                              dispersion,
                                              prior_var)

    samples = posterior_inf.langevin_sampler(nsample=2000, nburnin=200, proposal_scale=adaptive_, step=1)
    lci = np.percentile(samples, 5, axis=0)
    uci = np.percentile(samples, 95, axis=0)

    beta_target = np.linalg.pinv(X[:, M]).dot(X.dot(beta))
    coverage = (lci < beta_target) * (uci > beta_target)
    length = uci - lci

    return np.mean(coverage), np.mean(length)


def main(ndraw=10):

    coverage_ = 0.
    length_ = 0.
    for n in range(ndraw):
        # cov, len = test_Langevin(n=500,
        #                          p=200,
        #                          signal_fac=1.5,
        #                          s=5,
        #                          sigma=2.,
        #                          rho=0.2,
        #                          randomizer_scale=1.,
        #                          prior_var =100)

        cov, len = test_instance()

        coverage_ += cov
        length_ += len

        print("coverage so far ", coverage_ / (n + 1.))
        print("lengths so far ", length_ / (n + 1.))
        print("iteration completed ", n + 1)

main(ndraw=10)
>>>>>>> fa23e890
<|MERGE_RESOLUTION|>--- conflicted
+++ resolved
@@ -1,17 +1,20 @@
 import numpy as np
-from selectinf.tests.instance import gaussian_instance
-from selectinf.randomized.lasso import lasso, selected_targets
-from selectinf.randomized.posterior_inference import posterior_inference_lasso
-
+
+from ...tests.instance import gaussian_instance
+from ..lasso import lasso, selected_targets
+from ..posterior_inference import (posterior,
+                                   langevin_sampler,
+                                   gibbs_sampler)
 
 def test_Langevin(n=500,
-                 p=100,
-                 signal_fac=1.,
-                 s=5,
-                 sigma=3.,
-                 rho=0.4,
-                 randomizer_scale=1.,
-                 prior_var = 100.):
+                  p=100,
+                  signal_fac=1.,
+                  s=5,
+                  sigma=3.,
+                  rho=0.4,
+                  randomizer_scale=1.,
+                  nsample=100,
+                  nburnin=50):
 
     inst, const = gaussian_instance, lasso.gaussian
     signal = np.sqrt(signal_fac * 2 * np.log(p))
@@ -50,53 +53,29 @@
                                       nonzero,
                                       dispersion=dispersion)
 
-<<<<<<< HEAD
-=======
-    _, inverse_info, _, _, _, _, log_ref = conv.selective_MLE(observed_target,
-                                               cov_target,
-                                               cov_target_score)
-
-    adaptive_ = np.linalg.inv(np.linalg.inv(inverse_info) + np.identity(observed_target.shape[0])/ prior_var)
-
->>>>>>> fa23e890
-    A_scaling = conv.sampler.affine_con.linear_part
-    b_scaling = conv.sampler.affine_con.offset
-    logdens_linear = conv.sampler.logdens_transform[0]
-
-    posterior_inf = posterior_inference_lasso(observed_target,
-                                              cov_target,
-                                              cov_target_score,
-                                              conv.observed_opt_state,
-                                              conv.cond_mean,
-                                              conv.cond_cov,
-                                              logdens_linear,
-                                              A_scaling,
-                                              b_scaling,
-<<<<<<< HEAD
-                                              observed_target)
-=======
-                                              observed_target,
-                                              log_ref, ## extra argument introduced for Gibbs update of sigma
-                                              dispersion, ## scale back the likelihood if sigma is unknown
-                                              prior_var ## prior var for the Gaussian prior
-                                              )
->>>>>>> fa23e890
-
-    samples = posterior_inf.langevin_sampler(nsample=2000, nburnin=200, proposal_scale=adaptive_, step=1)
+    posterior_inf = conv.posterior(observed_target,
+                                   cov_target,
+                                   cov_target_score,
+                                   dispersion=dispersion)
+
+    samples = langevin_sampler(posterior_inf,
+                               nsample=nsample,
+                               nburnin=nburnin)
+
+    gibbs_samples = gibbs_sampler(posterior_inf,
+                                  nsample=nsample,
+                                  nburnin=nburnin)
+
     lci = np.percentile(samples, 5, axis=0)
     uci = np.percentile(samples, 95, axis=0)
     coverage = (lci < beta_target) * (uci > beta_target)
     length = uci - lci
 
-<<<<<<< HEAD
-    print("check ", coverage, length)
-=======
     return np.mean(coverage), np.mean(length)
 
-def test_instance():
+def test_instance(nsample=100, nburnin=50):
 
     n, p, s = 500, 100, 5
-    prior_var = 100.
     X = np.random.standard_normal((n, p))
     beta = np.zeros(p)
     #beta[:s] = np.sqrt(2 * np.log(p) / n)
@@ -119,31 +98,19 @@
                                       M,
                                       dispersion=dispersion)
 
-    print("check shapes", observed_target.shape, E.sum())
-    _, inverse_info, _, _, _, _, log_ref = L.selective_MLE(observed_target,
-                                                              cov_target,
-                                                              cov_target_score)
-
-    adaptive_ = np.linalg.inv(np.linalg.inv(inverse_info) + np.identity(observed_target.shape[0])/ prior_var)
-    A_scaling = L.sampler.affine_con.linear_part
-    b_scaling = L.sampler.affine_con.offset
-    logdens_linear = L.sampler.logdens_transform[0]
-
-    posterior_inf = posterior_inference_lasso(observed_target,
-                                              cov_target,
-                                              cov_target_score,
-                                              L.observed_opt_state,
-                                              L.cond_mean,
-                                              L.cond_cov,
-                                              logdens_linear,
-                                              A_scaling,
-                                              b_scaling,
-                                              observed_target,
-                                              log_ref,
-                                              dispersion,
-                                              prior_var)
-
-    samples = posterior_inf.langevin_sampler(nsample=2000, nburnin=200, proposal_scale=adaptive_, step=1)
+    posterior_inf = L.posterior(observed_target,
+                                cov_target,
+                                cov_target_score,
+                                dispersion=dispersion)
+
+    samples = langevin_sampler(posterior_inf,
+                               nsample=nsample,
+                               nburnin=nburnin)
+
+    gibbs_samples = gibbs_sampler(posterior_inf,
+                                  nsample=nsample,
+                                  nburnin=nburnin)
+
     lci = np.percentile(samples, 5, axis=0)
     uci = np.percentile(samples, 95, axis=0)
 
@@ -153,6 +120,110 @@
 
     return np.mean(coverage), np.mean(length)
 
+
+def test_flexible_prior1(nsample=100, nburnin=50):
+
+    np.random.seed(0)
+    n, p, s = 500, 100, 5
+    X = np.random.standard_normal((n, p))
+    beta = np.zeros(p)
+    #beta[:s] = np.sqrt(2 * np.log(p) / n)
+    Y = X.dot(beta) + np.random.standard_normal(n)
+
+    scale_ = np.std(Y)
+    # uses noise of variance n * scale_ / 4 by default
+    L = lasso.gaussian(X, Y, 3 * scale_ * np.sqrt(2 * np.log(p) * np.sqrt(n)))
+    signs = L.fit()
+    E = (signs != 0)
+
+    M = E.copy()
+    M[-3:] = 1
+    dispersion = np.linalg.norm(Y - X[:, M].dot(np.linalg.pinv(X[:, M]).dot(Y))) ** 2 / (n - M.sum())
+    (observed_target,
+     cov_target,
+     cov_target_score,
+     alternatives) = selected_targets(L.loglike,
+                                      L._W,
+                                      M,
+                                      dispersion=dispersion)
+
+    def prior(target_parameter):
+        grad_prior = -target_parameter / 100
+        log_prior = -np.linalg.norm(target_parameter)**2 /(2. * 100)
+        return grad_prior, log_prior
+
+    seed_state = np.random.get_state()
+    np.random.set_state(seed_state)
+    Z1 = np.random.standard_normal()
+    posterior_inf1 = L.posterior(observed_target,
+                                 cov_target,
+                                 cov_target_score,
+                                 dispersion=dispersion,
+                                 prior=prior)
+    W1 = np.random.standard_normal()
+    samples1 = langevin_sampler(posterior_inf1,
+                                nsample=nsample,
+                                nburnin=nburnin)
+
+    np.random.set_state(seed_state)
+    Z2 = np.random.standard_normal()
+    posterior_inf2 = L.posterior(observed_target,
+                                 cov_target,
+                                 cov_target_score,
+                                 dispersion=dispersion)
+    W2 = np.random.standard_normal()
+    samples2 = langevin_sampler(posterior_inf2,
+                                nsample=nsample,
+                                nburnin=nburnin)
+    np.testing.assert_equal(Z1, Z2)
+    np.testing.assert_equal(W1, W2)
+    np.testing.assert_allclose(samples1, samples2, rtol=1.e-3)
+    
+
+def test_flexible_prior2(nsample=1000, nburnin=50):
+
+    n, p, s = 500, 100, 5
+    X = np.random.standard_normal((n, p))
+    beta = np.zeros(p)
+    #beta[:s] = np.sqrt(2 * np.log(p) / n)
+    Y = X.dot(beta) + np.random.standard_normal(n)
+
+    scale_ = np.std(Y)
+    # uses noise of variance n * scale_ / 4 by default
+    L = lasso.gaussian(X, Y, 3 * scale_ * np.sqrt(2 * np.log(p) * np.sqrt(n)))
+    signs = L.fit()
+    E = (signs != 0)
+
+    M = E.copy()
+    M[-3:] = 1
+    dispersion = np.linalg.norm(Y - X[:, M].dot(np.linalg.pinv(X[:, M]).dot(Y))) ** 2 / (n - M.sum())
+    (observed_target,
+     cov_target,
+     cov_target_score,
+     alternatives) = selected_targets(L.loglike,
+                                      L._W,
+                                      M,
+                                      dispersion=dispersion)
+
+    prior_var = 0.05**2
+    def prior(target_parameter):
+        grad_prior = -target_parameter / prior_var
+        log_prior = -np.linalg.norm(target_parameter)**2 /(2. * prior_var)
+        return grad_prior, log_prior
+
+    posterior_inf = L.posterior(observed_target,
+                                cov_target,
+                                cov_target_score,
+                                dispersion=dispersion,
+                                prior=prior)
+    adaptive_proposal = np.linalg.inv(np.linalg.inv(posterior_inf.inverse_info) +
+                                      np.identity(posterior_inf.inverse_info.shape[0]) / 0.05**2)
+    samples = langevin_sampler(posterior_inf,
+                               nsample=nsample,
+                               proposal_scale=adaptive_proposal,
+                               nburnin=nburnin)
+    return samples
+    
 
 def main(ndraw=10):
 
@@ -165,10 +236,11 @@
         #                          s=5,
         #                          sigma=2.,
         #                          rho=0.2,
-        #                          randomizer_scale=1.,
-        #                          prior_var =100)
-
-        cov, len = test_instance()
+        #                          randomizer_scale=1.
+        #                          )
+
+        cov, len = test_instance(nsample=2000,
+                                 nburnin=100)
 
         coverage_ += cov
         length_ += len
@@ -177,5 +249,6 @@
         print("lengths so far ", length_ / (n + 1.))
         print("iteration completed ", n + 1)
 
-main(ndraw=10)
->>>>>>> fa23e890
+
+if __name__ == "__main__":
+    main()
