import numpy as np
import nose.tools as nt

import regreg.api as rr


from ..lasso import (lasso,
                     split_lasso,
                     full_targets,
                     selected_targets,
                     debiased_targets)
from ...tests.instance import (gaussian_instance,
                               logistic_instance,
                               poisson_instance,
                               cox_instance)


def test_full_targets(n=200,
                      p=1000,
                      signal_fac=0.5,
                      s=5,
                      sigma=3,
                      rho=0.4,
                      randomizer_scale=0.7,
                      full_dispersion=False):
    """
    Run approx MLE with full targets on Gaussian data
    """

    inst, const = gaussian_instance, lasso.gaussian
    while True:
        signal = np.sqrt(signal_fac * 2 * np.log(p))
        X, Y, beta = inst(n=n,
                          p=p,
                          signal=signal,
                          s=s,
                          equicorrelated=True,
                          rho=rho,
                          sigma=sigma,
                          random_signs=True)[:3]

        idx = np.arange(p)
        sigmaX = rho ** np.abs(np.subtract.outer(idx, idx))
        print("snr", beta.T.dot(sigmaX).dot(beta) / ((sigma ** 2.) * n))

        n, p = X.shape

        sigma_ = np.std(Y)
        W = np.ones(X.shape[1]) * np.sqrt(2 * np.log(p)) * sigma_

        conv = const(X,
                     Y,
                     W,
                     randomizer_scale=randomizer_scale * sigma_)

        signs = conv.fit()
        nonzero = signs != 0
        print("dimensions", n, p, nonzero.sum())

        if nonzero.sum() > 0:
            if full_dispersion:
                dispersion = np.linalg.norm(Y - X.dot(np.linalg.pinv(X).dot(Y))) ** 2 / (n - p)
            else:
                dispersion = None

            if n > p:
                (observed_target,
                 cov_target,
                 cov_target_score,
                 alternatives) = full_targets(conv.loglike,
                                              conv._W,
                                              nonzero,
                                              dispersion=dispersion)
            else:
                (observed_target,
                 cov_target,
                 cov_target_score,
                 alternatives) = debiased_targets(conv.loglike,
                                                  conv._W,
                                                  nonzero,
                                                  penalty=conv.penalty,
                                                  dispersion=dispersion)

            result = conv.selective_MLE(observed_target,
                                        cov_target,
                                        cov_target_score)[0]
            pval = result['pvalue']
            estimate = result['MLE']
            intervals = np.asarray(result[['lower_confidence',
                                           'upper_confidence']])

            print("estimate, intervals", estimate, intervals)

            coverage = (beta[nonzero] > intervals[:, 0]) * (beta[nonzero] < intervals[:, 1])
            return pval[beta[nonzero] == 0], pval[beta[nonzero] != 0], coverage, intervals

<<<<<<< HEAD
def test_selected_targets(n=2000, 
                          p=200, 
                          signal_fac=10.,
                          s=5, 
                          sigma=3, 
                          rho=0.4, 
                          randomizer_scale=1,
=======

def test_selected_targets(n=2000,
                          p=200,
                          signal_fac=1.2,
                          s=5,
                          sigma=2,
                          rho=0.7,
                          randomizer_scale=1.,
>>>>>>> 05d08e95
                          full_dispersion=True):
    """
    Run approx MLE with selected targets on Gaussian data
    """

    inst, const = gaussian_instance, lasso.gaussian
    signal = np.sqrt(signal_fac * 2 * np.log(p))

    while True:
        X, Y, beta = inst(n=n,
                          p=p,
                          signal=signal,
                          s=s,
                          equicorrelated=True,
                          rho=rho,
                          sigma=sigma,
                          random_signs=True)[:3]

        idx = np.arange(p)
        sigmaX = rho ** np.abs(np.subtract.outer(idx, idx))
        print("snr", beta.T.dot(sigmaX).dot(beta) / ((sigma ** 2.) * n))

        n, p = X.shape

        sigma_ = np.std(Y)
        W = 0.8 * np.ones(X.shape[1]) * np.sqrt(2 * np.log(p)) * sigma_

        conv = const(X,
                     Y,
                     W,
                     ridge_term=0.,
                     randomizer_scale=randomizer_scale * sigma_)

        signs = conv.fit()
        nonzero = signs != 0
        print("dimensions", n, p, nonzero.sum())

        if nonzero.sum() > 0:
            dispersion = None
            if full_dispersion:
                dispersion = np.linalg.norm(Y - X.dot(np.linalg.pinv(X).dot(Y))) ** 2 / (n - p)

            (observed_target,
             cov_target,
             cov_target_score,
             alternatives) = selected_targets(conv.loglike,
                                              conv._W,
                                              nonzero,
                                              dispersion=dispersion)

            result = conv.selective_MLE(observed_target,
                                        cov_target,
                                        cov_target_score)[0]
            estimate = result['MLE']
            pval = result['pvalue']
<<<<<<< HEAD
            intervals = np.asarray(result[['lower_confidence',
                                           'upper_confidence']])
            
            beta_target = np.linalg.pinv(X[:, nonzero]).dot(X.dot(beta))

            coverage = (beta_target > intervals[:, 0]) * (beta_target < intervals[:, 1])
            return pval[beta[nonzero] == 0], pval[beta[nonzero] != 0], coverage, intervals

def test_logistic(n=2000, 
                  p=200, 
                  signal_fac=10.,
                  s=5, 
                  rho=0.4, 
                  randomizer_scale=1):
    """
    Run approx MLE with selected targets on binomial data
    """

    inst, const = logistic_instance, lasso.logistic
    signal = np.sqrt(signal_fac * 2 * np.log(p))

    while True:
        X, Y, beta = inst(n=n,
                          p=p,
                          signal=signal,
                          s=s,
                          equicorrelated=False,
                          rho=rho,
                          random_signs=True)[:3]

        n, p = X.shape

        sigma_ = np.std(Y)
        W = np.ones(X.shape[1]) * np.sqrt(2 * np.log(p)) * sigma_

        conv = const(X,
                     Y,
                     W,
                     randomizer_scale=randomizer_scale * sigma_)

        signs = conv.fit()
        nonzero = signs != 0
        print("dimensions", n, p, nonzero.sum())

        if nonzero.sum() > 0:

            (observed_target,
             cov_target,
             cov_target_score,
             alternatives) = selected_targets(conv.loglike,
                                              conv._W,
                                              nonzero, 
                                              dispersion=1)

            result = conv.selective_MLE(observed_target,
                                        cov_target,
                                        cov_target_score)[0]
            estimate = result['MLE']
            pval = result['pvalue']
            intervals = np.asarray(result[['lower_confidence',
                                           'upper_confidence']])
            
            return pval[beta[nonzero] == 0], pval[beta[nonzero] != 0], intervals

def test_logistic_split(n=2000, 
                        p=200, 
                        signal_fac=10.,
                        s=5, 
                        rho=0.4, 
                        randomizer_scale=1):
    """
    Run approx MLE with selected targets on binomial data with data splitting
    """

    inst, const = logistic_instance, split_lasso.logistic
    signal = np.sqrt(signal_fac * 2 * np.log(p))

    while True:
        X, Y, beta = inst(n=n,
                          p=p,
                          signal=signal,
                          s=s,
                          equicorrelated=False,
                          rho=rho,
                          random_signs=True)[:3]

        n, p = X.shape

        sigma_ = np.std(Y)
        W = np.ones(X.shape[1]) * np.sqrt(2 * np.log(p)) * sigma_

        conv = const(X,
                     Y,
                     W,
                     proportion=0.7)

        signs = conv.fit()
        nonzero = signs != 0
        print("dimensions", n, p, nonzero.sum())

        if nonzero.sum() > 0:

            (observed_target,
             cov_target,
             cov_target_score,
             alternatives) = selected_targets(conv.loglike,
                                              conv._W,
                                              nonzero, 
                                              dispersion=1)

            result = conv.selective_MLE(observed_target,
                                        cov_target,
                                        cov_target_score)[0]
            estimate = result['MLE']
            pval = result['pvalue']
            intervals = np.asarray(result[['lower_confidence',
                                           'upper_confidence']])
            
            return pval[beta[nonzero] == 0], pval[beta[nonzero] != 0], intervals
        
def test_poisson(n=2000, 
                 p=200, 
                 signal_fac=10.,
                 s=5, 
                 rho=0.4, 
                 randomizer_scale=1):
    """
    Run approx MLE with selected targets on Poisson data 
    """

    inst, const = poisson_instance, lasso.poisson
    signal = np.sqrt(signal_fac * 2 * np.log(p))

    while True:
        X, Y, beta = inst(n=n,
                          p=p,
                          signal=signal,
                          s=s,
                          equicorrelated=False,
                          rho=rho,
                          random_signs=True)[:3]

        n, p = X.shape

        sigma_ = np.std(Y)
        W = np.ones(X.shape[1]) * np.sqrt(2 * np.log(p)) * sigma_

        conv = const(X,
                     Y,
                     W,
                     randomizer_scale=randomizer_scale * sigma_)

        signs = conv.fit()
        nonzero = signs != 0
        print("dimensions", n, p, nonzero.sum())

        if nonzero.sum() > 0:

            (observed_target,
             cov_target,
             cov_target_score,
             alternatives) = selected_targets(conv.loglike,
                                              conv._W,
                                              nonzero, 
                                              dispersion=1)

            result = conv.selective_MLE(observed_target,
                                        cov_target,
                                        cov_target_score)[0]
            estimate = result['MLE']
            pval = result['pvalue']
            intervals = np.asarray(result[['lower_confidence',
                                           'upper_confidence']])
            
            return pval[beta[nonzero] == 0], pval[beta[nonzero] != 0], intervals

def test_poisson_split(n=2000, 
                       p=200, 
                       signal_fac=10.,
                       s=5, 
                       rho=0.4, 
                       randomizer_scale=1):
    """
    Run approx MLE with selected targets on Poisson data with data splitting
    """

    inst, const = poisson_instance, split_lasso.poisson
    signal = np.sqrt(signal_fac * 2 * np.log(p))

    while True:
        X, Y, beta = inst(n=n,
                          p=p,
                          signal=signal,
                          s=s,
                          equicorrelated=False,
                          rho=rho,
                          random_signs=True)[:3]

        n, p = X.shape

        sigma_ = np.std(Y)
        W = np.ones(X.shape[1]) * np.sqrt(2 * np.log(p)) * sigma_

        conv = const(X,
                     Y,
                     W,
                     proportion=0.7)

        signs = conv.fit()
        nonzero = signs != 0
        print("dimensions", n, p, nonzero.sum())

        if nonzero.sum() > 0:

            (observed_target,
             cov_target,
             cov_target_score,
             alternatives) = selected_targets(conv.loglike,
                                              conv._W,
                                              nonzero, 
                                              dispersion=1)

            result = conv.selective_MLE(observed_target,
                                        cov_target,
                                        cov_target_score)[0]
            estimate = result['MLE']
            pval = result['pvalue']
            intervals = np.asarray(result[['lower_confidence',
                                           'upper_confidence']])
            
            return pval[beta[nonzero] == 0], pval[beta[nonzero] != 0], intervals

def test_cox(n=2000, 
             p=200, 
             signal_fac=10.,
             s=5, 
             rho=0.4, 
             randomizer_scale=1):
    """
    Run approx MLE with selected targets on survival data 
    """

    inst, const = cox_instance, lasso.coxph
    signal = np.sqrt(signal_fac * 2 * np.log(p))

    while True:
        X, T, S, beta = inst(n=n,
                             p=p,
                             signal=signal,
                             s=s,
                             equicorrelated=False,
                             rho=rho,
                             random_signs=True)[:4]

        n, p = X.shape

        W = np.ones(X.shape[1]) * np.sqrt(2 * np.log(p)) 

        conv = const(X,
                     T,
                     S,
                     W,
                     randomizer_scale=randomizer_scale)

        signs = conv.fit()
        nonzero = signs != 0
        print("dimensions", n, p, nonzero.sum())

        if nonzero.sum() > 0:

            cox_full = rr.glm.cox(X, T, S)
            full_hess = cox_full.hessian(conv.initial_soln)

            (observed_target, 
             cov_target, 
             cov_target_score, 
             alternatives) = selected_targets(conv.loglike, 
                                              None,
                                              nonzero,
                                              hessian=full_hess,
                                              dispersion=1)

            result = conv.selective_MLE(observed_target,
                                        cov_target,
                                        cov_target_score)[0]
            estimate = result['MLE']
            pval = result['pvalue']
            intervals = np.asarray(result[['lower_confidence',
                                           'upper_confidence']])
            
            return pval[beta[nonzero] == 0], pval[beta[nonzero] != 0], intervals

def test_cox_split(n=2000, 
                   p=200, 
                   signal_fac=10.,
                   s=5, 
                   rho=0.4, 
                   randomizer_scale=1):
    """
    Run approx MLE with selected targets on survival data with data splitting
    """

    inst, const = cox_instance, split_lasso.coxph
    signal = np.sqrt(signal_fac * 2 * np.log(p))

    while True:
        X, T, S, beta = inst(n=n,
                             p=p,
                             signal=signal,
                             s=s,
                             equicorrelated=False,
                             rho=rho,
                             random_signs=True)[:4]

        n, p = X.shape

        W = np.ones(X.shape[1]) * np.sqrt(2 * np.log(p))

        conv = const(X,
                     T,
                     S,
                     W,
                     proportion=0.7)

        signs = conv.fit()
        nonzero = signs != 0
        print("dimensions", n, p, nonzero.sum())

        if nonzero.sum() > 0:

            cox_full = rr.glm.cox(X, T, S)
            full_hess = cox_full.hessian(conv.initial_soln)

            (observed_target, 
             cov_target, 
             cov_target_score, 
             alternatives) = selected_targets(conv.loglike, 
                                              None,
                                              nonzero,
                                              hessian=full_hess,
                                              dispersion=1)

            result = conv.selective_MLE(observed_target,
                                        cov_target,
                                        cov_target_score)[0]
            estimate = result['MLE']
            pval = result['pvalue']
            intervals = np.asarray(result[['lower_confidence',
                                           'upper_confidence']])
            
            return pval[beta[nonzero] == 0], pval[beta[nonzero] != 0], intervals
        
def test_scale_invariant_split(n=200, 
                               p=20, 
                               signal_fac=10.,
                               s=5, 
                               sigma=3, 
                               rho=0.4, 
                               randomizer_scale=1,
                               full_dispersion=True,
                               seed=2):
    """
    Confirm Gaussian version is appropriately scale invariant with data splitting
    """

    inst, const = gaussian_instance, split_lasso.gaussian
    signal = np.sqrt(signal_fac * 2 * np.log(p))

    results = []

    scales = [1, 5]
    for scale in scales:

        np.random.seed(seed)
        X, Y, beta = inst(n=n,
                          p=p,
                          signal=signal,
                          s=s,
                          equicorrelated=False,
                          rho=rho,
                          sigma=sigma,
                          random_signs=True)[:3]

        Y *= scale; beta *= scale
        n, p = X.shape

        sigma_ = np.std(Y)
        W = np.ones(X.shape[1]) * np.sqrt(2 * np.log(p)) * sigma_
        print('W', W[0]/scale)
        conv = const(X,
                     Y,
                     W,
                     proportion=0.7)

        signs = conv.fit()
        nonzero = signs != 0
        print('nonzero', np.where(nonzero)[0])
        print('feature_weights', conv.feature_weights[0] / scale)
        dispersion = np.linalg.norm(Y - X.dot(np.linalg.pinv(X).dot(Y))) ** 2 / (n - p)

        (observed_target,
         cov_target,
         cov_target_score,
         alternatives) = selected_targets(conv.loglike,
                                          conv._W,
                                          nonzero, 
                                          dispersion=dispersion)

        print('dispersion', dispersion/scale**2)
        print('target', observed_target[0]/scale)
        print('cov_target', cov_target[0,0]/scale**2)
        print('cov_target_score',  cov_target_score[0,0]/scale**2)
        
        result = conv.selective_MLE(observed_target,
                                    cov_target,
                                    cov_target_score)[0]

        print(result['MLE'] / scale)
        results.append(result)

    assert np.allclose(results[0]['MLE'] / scales[0],
                       results[1]['MLE'] / scales[1])
    assert np.allclose(results[0]['SE'] / scales[0],
                       results[1]['SE'] / scales[1])
    assert np.allclose(results[0]['upper_confidence'] / scales[0],
                       results[1]['upper_confidence'] / scales[1])
    assert np.allclose(results[0]['lower_confidence'] / scales[0],
                       results[1]['lower_confidence'] / scales[1])
    assert np.allclose(results[0]['Zvalue'],
                       results[1]['Zvalue'])
    assert np.allclose(results[0]['pvalue'],
                       results[1]['pvalue'])

def test_scale_invariant(n=200, 
                         p=20, 
                         signal_fac=10.,
                         s=5, 
                         sigma=3, 
                         rho=0.4, 
                         randomizer_scale=1,
                         full_dispersion=True,
                         seed=2):
    """
    Confirm Gaussian version is appropriately scale invariant
    """

    inst, const = gaussian_instance, lasso.gaussian
    signal = np.sqrt(signal_fac * 2 * np.log(p))

    results = []

    scales = [1, 5]
    for scale in scales:

        np.random.seed(seed)
        X, Y, beta = inst(n=n,
                          p=p,
                          signal=signal,
                          s=s,
                          equicorrelated=False,
                          rho=rho,
                          sigma=sigma,
                          random_signs=True)[:3]

        Y *= scale; beta *= scale
        n, p = X.shape

        sigma_ = np.std(Y)
        W = np.ones(X.shape[1]) * np.sqrt(2 * np.log(p)) * sigma_
        print('W', W[0]/scale)
        conv = const(X,
                     Y,
                     W,
                     randomizer_scale=randomizer_scale * sigma_)

        signs = conv.fit()
        nonzero = signs != 0
        print('nonzero', np.where(nonzero)[0])
        print('feature_weights', conv.feature_weights[0] / scale)
        print('perturb', conv._initial_omega[0] / scale)
        dispersion = np.linalg.norm(Y - X.dot(np.linalg.pinv(X).dot(Y))) ** 2 / (n - p)

        (observed_target,
         cov_target,
         cov_target_score,
         alternatives) = selected_targets(conv.loglike,
                                          conv._W,
                                          nonzero, 
                                          dispersion=dispersion)

        print('dispersion', dispersion/scale**2)
        print('target', observed_target[0]/scale)
        print('cov_target', cov_target[0,0]/scale**2)
        print('cov_target_score',  cov_target_score[0,0]/scale**2)
        
        result = conv.selective_MLE(observed_target,
                                    cov_target,
                                    cov_target_score)[0]

        print(result['MLE'] / scale)
        results.append(result)

    assert np.allclose(results[0]['MLE'] / scales[0],
                       results[1]['MLE'] / scales[1])
    assert np.allclose(results[0]['SE'] / scales[0],
                       results[1]['SE'] / scales[1])
    assert np.allclose(results[0]['upper_confidence'] / scales[0],
                       results[1]['upper_confidence'] / scales[1])
    assert np.allclose(results[0]['lower_confidence'] / scales[0],
                       results[1]['lower_confidence'] / scales[1])
    assert np.allclose(results[0]['Zvalue'],
                       results[1]['Zvalue'])
    assert np.allclose(results[0]['pvalue'],
                       results[1]['pvalue'])
    

def main(nsim=500, full=False):
    P0, PA, cover, length_int = [], [], [], []
    from statsmodels.distributions import ECDF

    n, p, s = 500, 100, 5
=======
            intervals = np.asarray(result[['lower_confidence', 'upper_confidence']])

            beta_target = np.linalg.pinv(X[:, nonzero]).dot(X.dot(beta))

            coverage = (beta_target > intervals[:, 0]) * (beta_target < intervals[:, 1])
>>>>>>> 05d08e95

            # print("check ", np.asarray(result['MLE']), np.asarray(result['unbiased']))

            return pval[beta[nonzero] == 0], pval[beta[nonzero] != 0], coverage, intervals


def test_instance():
    n, p, s = 500, 100, 5
    X = np.random.standard_normal((n, p))
    beta = np.zeros(p)
    beta[:s] = np.sqrt(2 * np.log(p) / n)
    Y = X.dot(beta) + np.random.standard_normal(n)

    scale_ = np.std(Y)
    # uses noise of variance n * scale_ / 4 by default
    L = lasso.gaussian(X, Y, 3 * scale_ * np.sqrt(2 * np.log(p) * np.sqrt(n)))
    signs = L.fit()
    E = (signs != 0)

    M = E.copy()
    M[-3:] = 1
    print("check ", M)
    dispersion = np.linalg.norm(Y - X[:, M].dot(np.linalg.pinv(X[:, M]).dot(Y))) ** 2 / (n - M.sum())
    (observed_target,
     cov_target,
     cov_target_score,
     alternatives) = selected_targets(L.loglike,
                                      L._W,
                                      M,
                                      dispersion=dispersion)

    print("check shapes", observed_target.shape, E.sum())

    result = L.selective_MLE(observed_target,
                             cov_target,
                             cov_target_score)[0]
    estimate = result['MLE']
    pval = result['pvalue']
    intervals = np.asarray(result[['lower_confidence',
                                   'upper_confidence']])

    beta_target = np.linalg.pinv(X[:, M]).dot(X.dot(beta))

    coverage = (beta_target > intervals[:, 0]) * (beta_target < intervals[:, 1])
    print("observed_opt_state ", L.observed_opt_state)
    # print("check ", np.asarray(result['MLE']), np.asarray(result['unbiased']))

    return coverage
<<<<<<< HEAD
=======


# def main(nsim=500):
#
#     cover = []
#     for i in range(nsim):
#
#         cover_ = test_instance()
#         cover.extend(cover_)
#         print(np.mean(cover), 'coverage so far ')


def test_selected_targets_disperse(n=500,
                                   p=100,
                                   signal_fac=1.,
                                   s=5,
                                   sigma=1.,
                                   rho=0.4,
                                   randomizer_scale=1,
                                   full_dispersion=True):
    """
    Compare to R randomized lasso
    """

    inst, const = gaussian_instance, lasso.gaussian
    signal = 1.

    while True:
        X, Y, beta = inst(n=n,
                          p=p,
                          signal=signal,
                          s=s,
                          equicorrelated=False,
                          rho=rho,
                          sigma=sigma,
                          random_signs=True)[:3]

        idx = np.arange(p)
        sigmaX = rho ** np.abs(np.subtract.outer(idx, idx))
        print("snr", beta.T.dot(sigmaX).dot(beta) / ((sigma ** 2.) * n))

        n, p = X.shape

        sigma_ = np.std(Y)
        W = np.ones(X.shape[1]) * np.sqrt(2 * np.log(p)) * sigma_

        conv = const(X,
                     Y,
                     W,
                     randomizer_scale=randomizer_scale * sigma_)

        signs = conv.fit()
        nonzero = signs != 0
        print("dimensions", n, p, nonzero.sum())

        if nonzero.sum() > 0:
            dispersion = None
            if full_dispersion:
                dispersion = np.linalg.norm(Y - X.dot(np.linalg.pinv(X).dot(Y))) ** 2 / (n - p)

            (observed_target,
             cov_target,
             cov_target_score,
             alternatives) = selected_targets(conv.loglike,
                                              conv._W,
                                              nonzero,
                                              dispersion=dispersion)

            result = conv.selective_MLE(observed_target,
                                        cov_target,
                                        cov_target_score)[0]

            pval = result['pvalue']
            intervals = np.asarray(result[['lower_confidence', 'upper_confidence']])

            beta_target = np.linalg.pinv(X[:, nonzero]).dot(X.dot(beta))

            coverage = (beta_target > intervals[:, 0]) * (beta_target < intervals[:, 1])

            return pval[beta[nonzero] == 0], pval[beta[nonzero] != 0], coverage, intervals


def main(nsim=500, full=False):
    P0, PA, cover, length_int = [], [], [], []
    from statsmodels.distributions import ECDF

    n, p, s = 500, 100, 0

    for i in range(nsim):
        if full:
            if n > p:
                full_dispersion = True
            else:
                full_dispersion = False
            p0, pA, cover_, intervals = test_full_targets(n=n, p=p, s=s, full_dispersion=full_dispersion)
            avg_length = intervals[:, 1] - intervals[:, 0]
        else:
            full_dispersion = True
            p0, pA, cover_, intervals = test_selected_targets(n=n, p=p, s=s, full_dispersion=full_dispersion)
            avg_length = intervals[:, 1] - intervals[:, 0]

        cover.extend(cover_)
        P0.extend(p0)
        PA.extend(pA)
        # print(
        #     np.array(PA) < 0.1, np.mean(P0), np.std(P0), np.mean(np.array(P0) < 0.1), np.mean(np.array(PA) < 0.1), np.mean(cover),
        #     np.mean(avg_length), 'null pvalue + power + length')
        print("coverage and lengths ", np.mean(cover), np.mean(avg_length))


if __name__ == "__main__":
    main(nsim=50)
>>>>>>> 05d08e95
<|MERGE_RESOLUTION|>--- conflicted
+++ resolved
@@ -94,7 +94,6 @@
             coverage = (beta[nonzero] > intervals[:, 0]) * (beta[nonzero] < intervals[:, 1])
             return pval[beta[nonzero] == 0], pval[beta[nonzero] != 0], coverage, intervals
 
-<<<<<<< HEAD
 def test_selected_targets(n=2000, 
                           p=200, 
                           signal_fac=10.,
@@ -102,16 +101,6 @@
                           sigma=3, 
                           rho=0.4, 
                           randomizer_scale=1,
-=======
-
-def test_selected_targets(n=2000,
-                          p=200,
-                          signal_fac=1.2,
-                          s=5,
-                          sigma=2,
-                          rho=0.7,
-                          randomizer_scale=1.,
->>>>>>> 05d08e95
                           full_dispersion=True):
     """
     Run approx MLE with selected targets on Gaussian data
@@ -167,7 +156,7 @@
                                         cov_target_score)[0]
             estimate = result['MLE']
             pval = result['pvalue']
-<<<<<<< HEAD
+
             intervals = np.asarray(result[['lower_confidence',
                                            'upper_confidence']])
             
@@ -684,24 +673,6 @@
                        results[1]['pvalue'])
     
 
-def main(nsim=500, full=False):
-    P0, PA, cover, length_int = [], [], [], []
-    from statsmodels.distributions import ECDF
-
-    n, p, s = 500, 100, 5
-=======
-            intervals = np.asarray(result[['lower_confidence', 'upper_confidence']])
-
-            beta_target = np.linalg.pinv(X[:, nonzero]).dot(X.dot(beta))
-
-            coverage = (beta_target > intervals[:, 0]) * (beta_target < intervals[:, 1])
->>>>>>> 05d08e95
-
-            # print("check ", np.asarray(result['MLE']), np.asarray(result['unbiased']))
-
-            return pval[beta[nonzero] == 0], pval[beta[nonzero] != 0], coverage, intervals
-
-
 def test_instance():
     n, p, s = 500, 100, 5
     X = np.random.standard_normal((n, p))
@@ -744,19 +715,6 @@
     # print("check ", np.asarray(result['MLE']), np.asarray(result['unbiased']))
 
     return coverage
-<<<<<<< HEAD
-=======
-
-
-# def main(nsim=500):
-#
-#     cover = []
-#     for i in range(nsim):
-#
-#         cover_ = test_instance()
-#         cover.extend(cover_)
-#         print(np.mean(cover), 'coverage so far ')
-
 
 def test_selected_targets_disperse(n=500,
                                    p=100,
@@ -850,12 +808,8 @@
         cover.extend(cover_)
         P0.extend(p0)
         PA.extend(pA)
-        # print(
-        #     np.array(PA) < 0.1, np.mean(P0), np.std(P0), np.mean(np.array(P0) < 0.1), np.mean(np.array(PA) < 0.1), np.mean(cover),
-        #     np.mean(avg_length), 'null pvalue + power + length')
         print("coverage and lengths ", np.mean(cover), np.mean(avg_length))
 
 
 if __name__ == "__main__":
     main(nsim=50)
->>>>>>> 05d08e95
