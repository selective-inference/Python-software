from __future__ import division, print_function

import numpy as np, pandas as pd
from scipy.interpolate import interp1d

from ..distributions.discrete_family import discrete_family
from ..algorithms.barrier_affine import solve_barrier_affine_py


class approximate_grid_inference(object):

    def __init__(self,
                 observed_target,
                 target_cov,
                 target_score_cov,
<<<<<<< HEAD
                 inverse_info,
                 init_soln,
                 cond_mean,
                 cond_cov,
                 logdens_linear,
                 linear_part,
                 offset,
                 solve_args={'tol':1.e-12}):
=======
                 solve_args={'tol': 1.e-12},
                 useIP=False):
>>>>>>> 05d08e95

        """
        Produce p-values and confidence intervals for targets
        of model including selected features
        Parameters
        ----------
        query : `gaussian_query`
            A Gaussian query which has information
            to describe implied Gaussian.
        observed_target : ndarray
            Observed estimate of target.
        target_cov : ndarray
            Estimated covaraince of target.
        target_score_cov : ndarray
            Estimated covariance of target and score of randomized query.
        solve_args : dict, optional
            Arguments passed to solver.
        """

        self.solve_args = solve_args
<<<<<<< HEAD
        
        self.init_soln = init_soln
        self.cond_mean = cond_mean
        self.cond_cov = cond_cov
        self.prec_opt = np.linalg.inv(self.cond_cov)

        self.logdens_linear = logdens_linear
        self.linear_part = linear_part
        self.offset = offset
=======

        result, inverse_info = query.selective_MLE(observed_target,
                                                   target_cov,
                                                   target_score_cov,
                                                   solve_args=solve_args)[:2]

        self.linear_part = query.sampler.affine_con.linear_part
        self.offset = query.sampler.affine_con.offset

        self.logdens_linear = query.sampler.logdens_transform[0]
        self.cond_mean = query.cond_mean
        self.prec_opt = np.linalg.inv(query.cond_cov)
        self.cond_cov = query.cond_cov

>>>>>>> 05d08e95
        self.observed_target = observed_target
        self.target_score_cov = target_score_cov
        self.target_cov = target_cov

<<<<<<< HEAD
=======
        self.init_soln = query.observed_opt_state

        self.randomizer_prec = query.sampler.randomizer_prec
        self.score_offset = query.observed_score_state + query.sampler.logdens_transform[1]

>>>>>>> 05d08e95
        self.ntarget = ntarget = target_cov.shape[0]
        _scale = 4 * np.sqrt(np.diag(inverse_info))

        if useIP == False:
            ngrid = 1000
            self.stat_grid = np.zeros((ntarget, ngrid))
            for j in range(ntarget):
                self.stat_grid[j, :] = np.linspace(observed_target[j] - 1.5 * _scale[j],
                                                   observed_target[j] + 1.5 * _scale[j],
                                                   num=ngrid)
        else:
            ngrid = 60
            self.stat_grid = np.zeros((ntarget, ngrid))
            for j in range(ntarget):
                self.stat_grid[j, :] = np.linspace(observed_target[j] - 1.5 * _scale[j],
                                                   observed_target[j] + 1.5 * _scale[j],
                                                   num=ngrid)

        self.opt_linear = query.opt_linear
        self.useIP = useIP

    def summary(self,
                alternatives=None,
                parameter=None,
                level=0.9):
        """
        Produce p-values and confidence intervals for targets
        of model including selected features
        Parameters
        ----------
        alternatives : [str], optional
            Sequence of strings describing the alternatives,
            should be values of ['twosided', 'less', 'greater']
        parameter : np.array
            Hypothesized value for parameter -- defaults to 0.
        level : float
            Confidence level.
        """

        if parameter is not None:
            pivots = self.approx_pivots(parameter,
                                        alternatives=alternatives)
        else:
            pivots = None

        pvalues = self._approx_pivots(np.zeros_like(self.observed_target),
                                      alternatives=alternatives)
        lower, upper = self._approx_intervals(level=level)

        result = pd.DataFrame({'target': self.observed_target,
                               'pvalue': pvalues,
                               'lower_confidence': lower,
                               'upper_confidence': upper})

        if not np.all(parameter == 0):
            result.insert(4, 'pivot', pivots)
            result.insert(5, 'parameter', parameter)

        return result

    def _approx_log_reference(self,
                              observed_target,
                              target_cov,
                              target_score_cov,
                              grid):

        """
        Approximate the log of the reference density on a grid.
        """
        if np.asarray(observed_target).shape in [(), (0,)]:
            raise ValueError('no target specified')

        prec_target = np.linalg.inv(target_cov)
        target_lin = - self.logdens_linear.dot(target_score_cov.T.dot(prec_target))

        ref_hat = []
        solver = solve_barrier_affine_py
        for k in range(grid.shape[0]):
            # in the usual D = N + Gamma theta.hat,
            # target_lin is "something" times Gamma,
            # where "something" comes from implied Gaussian
            # cond_mean is "something" times D
            # Gamma is target_score_cov.T.dot(prec_target)

            cond_mean_grid = (target_lin.dot(np.atleast_1d(grid[k] - observed_target)) +
                              self.cond_mean)
            conjugate_arg = self.prec_opt.dot(cond_mean_grid)

            val, _, _ = solver(conjugate_arg,
                               self.prec_opt,
                               self.init_soln,
                               self.linear_part,
                               self.offset,
                               **self.solve_args)

            ref_hat.append(-val - (conjugate_arg.T.dot(self.cond_cov).dot(conjugate_arg) / 2.))

        return np.asarray(ref_hat)

    def _construct_families(self):

        self._construct_density()

        self._families = []

        for m in range(self.ntarget):
            p = self.target_score_cov.shape[1]
            observed_target_uni = (self.observed_target[m]).reshape((1,))

            target_cov_uni = (np.diag(self.target_cov)[m]).reshape((1, 1))
            target_score_cov_uni = self.target_score_cov[m, :].reshape((1, p))

            var_target = 1. / ((self.precs[m])[0, 0])

            approx_log_ref = self._approx_log_reference(observed_target_uni,
                                                        target_cov_uni,
                                                        target_score_cov_uni,
                                                        self.stat_grid[m])


            if self.useIP == False:
                logW = (approx_log_ref - 0.5 * (self.stat_grid[m] - self.observed_target[m]) ** 2 / var_target)
                logW -= logW.max()
                self._families.append(discrete_family(self.stat_grid[m],
                                                      np.exp(logW)))
            else:
                approx_fn = interp1d(self.stat_grid[m],
                                     approx_log_ref,
                                     kind='quadratic',
                                     bounds_error=False,
                                     fill_value='extrapolate')

                grid = np.linspace(self.stat_grid[m].min(), self.stat_grid[m].max(), 1000)
                logW = (approx_fn(grid) -
                        0.5 * (grid - self.observed_target[m]) ** 2 / var_target)

                logW -= logW.max()
                self._families.append(discrete_family(grid,
                                                      np.exp(logW)))


            # construction of families follows `selectinf.learning.core`

            # logG = - 0.5 * grid**2 / var_target
            # logG -= logG.max()
            # import matplotlib.pyplot as plt

            # plt.plot(self.stat_grid[m][10:30], approx_log_ref[10:30])
            # plt.plot(self.stat_grid[m][:10], approx_log_ref[:10], 'r', linewidth=4)
            # plt.plot(self.stat_grid[m][30:], approx_log_ref[30:], 'r', linewidth=4)
            # plt.plot(self.stat_grid[m]*1.5, fapprox(self.stat_grid[m]*1.5), 'k--')
            # plt.show()

            # plt.plot(grid, logW)
            # plt.plot(grid, logG)

    def _approx_pivots(self,
                       mean_parameter,
                       alternatives=None):

        if not hasattr(self, "_families"):
            self._construct_families()

        if alternatives is None:
            alternatives = ['twosided'] * self.ntarget

        pivot = []

        for m in range(self.ntarget):

            family = self._families[m]
            var_target = 1. / ((self.precs[m])[0, 0])

            mean = self.S[m].dot(mean_parameter[m].reshape((1,))) + self.r[m]
            #print("mean ", np.allclose(mean[0], mean_parameter[m]), self.r[m], self.S[m])
            # construction of pivot from families follows `selectinf.learning.core`

            _cdf = family.cdf((mean[0] - self.observed_target[m]) / var_target, x=self.observed_target[m])

            if alternatives[m] == 'twosided':
                pivot.append(2 * min(_cdf, 1 - _cdf))
            elif alternatives[m] == 'greater':
                pivot.append(1 - _cdf)
            elif alternatives[m] == 'less':
                pivot.append(_cdf)
            else:
                raise ValueError('alternative should be in ["twosided", "less", "greater"]')
        return pivot

    def _approx_intervals(self,
                          level=0.9):

        if not hasattr(self, "_families"):
            self._construct_families()

        lower, upper = [], []

        for m in range(self.ntarget):
            # construction of intervals from families follows `selectinf.learning.core`
            family = self._families[m]
            observed_target = self.observed_target[m]

            l, u = family.equal_tailed_interval(observed_target,
                                                alpha=1 - level)

            var_target = 1. / ((self.precs[m])[0, 0])

            lower.append(l * var_target + observed_target)
            upper.append(u * var_target + observed_target)

        return np.asarray(lower), np.asarray(upper)

    ### Private method
    def _construct_density(self):

        precs = {}
        S = {}
        r = {}

        p = self.target_score_cov.shape[1]

        for m in range(self.ntarget):
            observed_target_uni = (self.observed_target[m]).reshape((1,))
            target_cov_uni = (np.diag(self.target_cov)[m]).reshape((1, 1))
            prec_target = 1. / target_cov_uni
            target_score_cov_uni = self.target_score_cov[m, :].reshape((1, p))

            target_linear = target_score_cov_uni.T.dot(prec_target)
            target_offset = (self.score_offset - target_linear.dot(observed_target_uni)).reshape(
                (target_linear.shape[0],))

            target_lin = -self.logdens_linear.dot(target_linear)
            target_off = (self.cond_mean - target_lin.dot(observed_target_uni)).reshape((target_lin.shape[0],))

            _prec = prec_target + (target_linear.T.dot(target_linear) * self.randomizer_prec) - target_lin.T.dot(
                self.prec_opt).dot(target_lin)

            _P = target_linear.T.dot(target_offset) * self.randomizer_prec
            _r = (1. / _prec).dot(target_lin.T.dot(self.prec_opt).dot(target_off) - _P)
            _S = np.linalg.inv(_prec).dot(prec_target)

            S[m] = _S
            r[m] = _r
            precs[m] = _prec

        self.precs = precs
        self.S = S
        self.r = r<|MERGE_RESOLUTION|>--- conflicted
+++ resolved
@@ -10,22 +10,12 @@
 class approximate_grid_inference(object):
 
     def __init__(self,
+                 query,
                  observed_target,
                  target_cov,
                  target_score_cov,
-<<<<<<< HEAD
-                 inverse_info,
-                 init_soln,
-                 cond_mean,
-                 cond_cov,
-                 logdens_linear,
-                 linear_part,
-                 offset,
-                 solve_args={'tol':1.e-12}):
-=======
                  solve_args={'tol': 1.e-12},
                  useIP=False):
->>>>>>> 05d08e95
 
         """
         Produce p-values and confidence intervals for targets
@@ -46,17 +36,6 @@
         """
 
         self.solve_args = solve_args
-<<<<<<< HEAD
-        
-        self.init_soln = init_soln
-        self.cond_mean = cond_mean
-        self.cond_cov = cond_cov
-        self.prec_opt = np.linalg.inv(self.cond_cov)
-
-        self.logdens_linear = logdens_linear
-        self.linear_part = linear_part
-        self.offset = offset
-=======
 
         result, inverse_info = query.selective_MLE(observed_target,
                                                    target_cov,
@@ -71,19 +50,15 @@
         self.prec_opt = np.linalg.inv(query.cond_cov)
         self.cond_cov = query.cond_cov
 
->>>>>>> 05d08e95
         self.observed_target = observed_target
         self.target_score_cov = target_score_cov
         self.target_cov = target_cov
 
-<<<<<<< HEAD
-=======
         self.init_soln = query.observed_opt_state
 
         self.randomizer_prec = query.sampler.randomizer_prec
         self.score_offset = query.observed_score_state + query.sampler.logdens_transform[1]
 
->>>>>>> 05d08e95
         self.ntarget = ntarget = target_cov.shape[0]
         _scale = 4 * np.sqrt(np.diag(inverse_info))
 
